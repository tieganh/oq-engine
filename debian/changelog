<<<<<<< HEAD
  [Daniele Viganò]
  * Add binary package support for both Ubuntu 12.04 (Precise)
    and Ubuntu 14.04 (Trusty)
=======
  [Michele Simionato]
  * Introduced a compact representation of the GMFs as a single array
>>>>>>> 40f0ca11

  [Graeme Weatherill]
  * Implements Dost et al (2004) Induced Seismicity GMPE
  * Implements Atkinson (2015) Induced Seismicity GMPE
  * Adds new tectonic region type "Induced" to constants

  [Graeme Weatherill]
  * Adds 'hypo_loc' slot to RuptureContext object
  * Implements Abrahamson et al. (2015) BC Hydro GMPE
  * Adds backarc term to the Site and SiteCollection object

  [Marco Pagani]
  * Fixes a bug in the calculation of the hanging wall term of the Abrahamson
    et al. (2014)

  [Yen-Shin Chen]
  * Simple fault: added a method to finds the index of the fault patch including the hypocentre.
  * Base surface: fixes mesh input in get_hypo_location method
  * Near fault: implementing the Chiou & Spudich(2014) direcitivty model, the methods needed in the model.

  [Yen-Shin Chen]
  * Simple fault: added a method to retrieve the vertexes of a patch given its index
  * Base surface: added a method to get a set of point representing a resampled top edge

python-oq-hazardlib (0.13.1-0) precise; urgency=low

  [Graeme Weatherill]
  * Fixes area hypocentral depth bug

 -- Matteo Nastasi (GEM Foundation) <nastasi@openquake.org>  Mon, 02 Mar 2015 09:40:47 +0100

python-oq-hazardlib (0.13.0-0) precise; urgency=low

  [Marco Pagani]
  * Implements Ask2014 GMPE

  [Graeme Weatherill]
  * Implements Rietbrock et al (2013) GMPE

  [Yen-Shin Chen]
  * enable to change the hypocentre location.

  [Marco Pagani]
  * Gridsource added

  [Michele Simionato]
  * Added a test sensitive to the underlying distance libraries

  [Marco Pagani]
  * Ry0 support

  [Graeme Weatherill]
  * Implements Bindi et al (2014) GMPE

  [Laurentiu Danciu]
  * Implements Cf2008 for Swiss GMPE

  [Graeme Weatherill]
  * Implements Cauzzi et al (2014) GMPE
  * Implements PEER adaptation of Chiou & Youngs 2014

 -- Matteo Nastasi (GEM Foundation) <nastasi@openquake.org>  Wed, 25 Feb 2015 16:04:03 +0100

python-oq-hazardlib (0.12.1-0) precise; urgency=low

  * consistency in version management between debian/ubuntu package and
    library from git sources

 -- Matteo Nastasi (GEM Foundation) <nastasi@openquake.org>  Thu, 18 Dec 2014 15:02:40 +0100

python-oq-hazardlib (0.12.0-0) precise; urgency=low

  * Bugs fixed in 0.12.0 release: http://goo.gl/GjbF2r
  * Adds "set_mfd" function to modify Evenly Discretized MFD
  * Implements Campbell & Bozorgnia (2014) NGA-West 2 GMPE
  * Now ParametricProbabilisticRupture is unpickled correctly
  * Magnitude scaling for subduction, Strasser et al. (2010)
  * Added some utilities which are useful when implementing hazard
    calculators in commonlib
  * results in terms of g
  * Implements the Bindi et al. (2011) GMPE (Cleaned up implementation from
    Francesco Martinelli, INGV: https://github.com/gem/oq-hazardlib/pull/254)
  * Added to each source the optional attributes trt_model_id, weight, seed
  * Modify get_fault_vertices_3d in simple_fault.py and the test
  * Introduced the max_distance concept in the GeographicObjects class
  * Ef2013ch
  * This is making sure that the current CY2008 is not modified Small fixes to
    documentation Small fixes to documentation update utils_swiss_gmpe CY2008
    added a new class _swiss.py, pep8 pass ZH2006 - added a new
    class - zh2006_swiss CY2008Swiss - p8p fixes
    CY2008Swiss - adjusted single_sigma, upgrade of swiss_utils.py to cover
    these adjustments CY2008 adjusted, without test ZH2006Swiss - intendation
    error fixed ZH2006Swiss - minor fix -OQ ready ZH2006Swiss - minor fix -OQ
    ready ZH2006Swiss - single station sigma adjusted -OQ ready CY2008Swiss
    test and tables clean -up CY2008 extended and adjusted GMPE for use in the
    new Swiss Hazard Model [2014] ZH2006Swiss copyrights update ZH2006Swiss
    pep8 fixes ZH2006Swiss - embeded single-station logic-tree no pep8
    ZH2006Swiss - embeded single-station logic-tree no pep8
  * Cy2008ch
  * Zh2006ch
  * Implements Convertito et al. (2012) GMPE
  * Modifications of the Cauzzi and Faccioli (2008) for the Swiss Hazard model
  * Reverted the merge of the branch CF2008
  * Implements Boore, Stewart, Seyhan and Atkinson (2014) NGA-West 2 GMPE
  * Defines Swiss AB2010 to update std dev definiton
  * Cf2008
  * Changed the API of the GmfComputer
  * Fixed a link in a comment
  * add rst file for chiou_youngs_2014 GMPE
  * AkB2010 extended and adjusted for use in the new Swiss Hazard model [2014]
  * added Bradley 2013 GMPE
  * Make sure that context objects are not changed inside 'get_mean_and_stddevs'
  * Initial implementation of Chiou & Youngs (2014) GMPE
  * Initial implementation of Megawati & Pan (2010) GMPE
  * Adding get_fault_vertexes_3d in hazardlib/geo/surface/simple_fault.py
  * added NZ specific McVerry et al 2006 GMPE for Asc, SInter, SSlab and Volc
  * Implements Fukushima & Tanaka (1990) GMPE for PGA
  * Extend rup context
  * added validation mechanism to ComplexFaultSurface
  * Added a class to extract the closest object
  * added class method to construct planar surfaces from corner points
  * Support for nonparametric sources and a bit of cleanup
  * Add tox.ini config for easy test running
  * Implement corrections for Si & Midorikawa 1999 GMPE
  * imt.from_string now returns a ValueError and can be used as a validator
  * Rx investigation
  * Made the GmfComputer more debuggable
  * Provide a meaningful error message when a correlation model is provided
    together with a GMPE without inter/intra stddevs
  * extend SiteContext to accept also sites coordinates (lons and lats)
  * Add "contributors" file
  * Add test run instructions to README
  * Separates correlation model from distance calculation
  * Add a debug flag to enable set -x in packager.sh
  * Changed the GmfComputer to work with several GSIMs at the time
  * Solved a long standing bug with inconsistent unpickling of the IMTs
  * Introduce a GmfComputer class calling gsim.make_context only once
  * Cleanup of the filtering and removed unused code
  * replaced repi with rjb in Boore et al. 1993 GMPE
  * fixed bug in as1997 and re-arranged data to let the bug showing up
  * fixed sadigh 1997 GMPE when mag > 8.5
  * Abrahamson and Silva 1997 GMPE
  * Garcia et al. 2005 GMPE
  * Fixes the Lin 2009
  * Campbell and Bozorgnia 2003 GMPE
  * Climent94
  * Implements comprehensive Akkar et al. (2014) GMPE set
  * Added a SiteCollection.indices property
  * Deprecation mechanism for GSIM classes
  * Fix branch var to be compliant within the new CI git plugin
  * Light weight site collection
  * Updates Copyright to 2014
  * Fixed sphinx build
  * Magnitude conversion equation in Atkinson & Boore 1995 GMPE
  * Replaced the method mfd.get_min_mag with a method mfd.get_min_max_mag
  * fix-frankel
  * Optimize disagg
  * Expand the result of calc.gmf.ground_motion_fields only if a nontrivial
    filtering function is passed
  * Ceus gmpes
  * Implements the Douglas et al. (2013) GMPE (Stochastic)
  * fixed doc
  * Add the Tavakoli and Pezeshk (2005) GMPE
  * Youngs et al. 1997 for NSHMP 2008 US model
  * Added a dictionary pmf_map
  * Zhao et al. 2006 for NSHMP 2008 US model
  * Atkinson and Boore 2003 GMPEs
  * geomatrix 1993 GMPE for subduction intraslab
  * somerville et al. 2001 GMPE
  * Implement Silva et al. 2002 GMPE
  * Implement Atkinson and Boore 2006 GMPE for 2008 US model
  * Frankel et al. 1996 GMPE
  * Toro et. al. 1997 GMPE as needed for the 2008 NSHMP-US model
  * Campbell 2003 GMPE for 2008 US hazard model
  * Add to the SiteCollection an array of site ids
  * Simplified SiteCollection.expand
  * We must not lose the traceback of exceptions
  * Added the method get_surface_vertexes
  * Remove 'time span' from stochastic event set and disaggregation calculators
  * Fixed a few links for Sphinx
  * Implement Non Parametric source and generalized hazard curve calculator
  * fixed bug with rupture and distance parameters definition
  * Added a __repr__ to source objects
  * Implemented count_ruptures method
  * Boore Atkinson 2011
  * Atkinson and Boore 1995 GMPE for Canada Model
  * Modifications to Youngs et al. 1997 GMPE for 2010 Western Canada Model
  * Berge-Thierry et al. 2003 GMPE
  * Implement Boore, Joyner and Fumal 1993 GMPE for 2010 Western Canada Model
  * Make Rx Distance calculation working properly with complex geometries
  * Atkinson and Boore 1995 GMPE
  * Implements the Boore, Joyner & Fumal (1997) GMPE
  * Moved the tests inside the package
  * IMT objects are now pickleable
  * Fixes header in Lin (2009) doc
  * Added the RotD50 horizontal component
  * Implements Lin (2009) GMPE for Active Shallow Faults in Taiwan
  * Fix rupture-sites distance filtering for point and area sources
  * Fix rupture distance filtering in Point and Area Source
  * better documentation for Akkar Bommer 2010 GMPE
  * Undo a false optimization in the SiteCollection.
  * Magniture-Area scaling relationship to mimic point ruptures
  * Implements GMPE of Pezeshk et al (2011) for Eastern North America
  * Create abstract classes to represent scaling relationships with
    uncertainties
  * Implements Campbell & Bozorgnia (2008) GMPE
  * Somerville et al. 2009 GMPE for Australia Hazard Model
  * Allen 2012 GMPE for Australia Hazard Model
  * Compute ground motion fields given the epsilons in input
  * Add __version__ to package init [r=matley] [f=*trivial]
  * CEUS 2011 magnitude scaling relationship [r=larsbutler]
  * Simple fault surface: better error messages for checking mesh dimensions
  * Pickeable sources

 -- Matteo Nastasi (GEM Foundation) <nastasi@openquake.org>  Wed, 10 Dec 2014 11:17:03 +0100

python-oq-hazardlib (0.11.0-0) precise; urgency=low

  * refactor algorithm for calculating planar surface coordinates (LP: #1190569)
  * Akkar et al2013
  * Add an .id attribute to Site objects (LP: #1184603)
  * Utils to get available Area/Magnitude Scaling relationships (LP: #1180421)
  * Added source and ruptures filtering to stochastic_event_set_poissonian
    (LP: #1178571)
  * Calculators report source_id on failure (LP: #1174207)
  * fixed bug in creation of complex fault surface crossing IDL (LP: #1176066)
  * fixed bug in get_orthographic_projection (LP: #1175545)
  * removed unneeded loop over sources in disaggregation calculator
    (LP: #1174692)
  * included amplification factor in Si&Midorikawa 1999 GMPE
  * Si and Midorikawa 1999
  * Add `type` attr to MFD and source classes (LP: #1045711)
  * Restrict ComplexFaultSourceSurface to not pathological cases (LP: #1154024)
  * Rename CharacteristicSource to CharacteristicFaultSource
  * Characteristic source
  * Multi Surface
  * Fix for an obscure `cascading union` use case in RectangularMesh
    (LP: #1133447)
  * Rect mesh enclosing poly bug
  * fixed unstable behaviour of method geodetic.intervals_between
  * Correction to the disaggregation equation (LP: #1116262)
  * fixed bug in calculation of faulting style correction term

 -- Matteo Nastasi (GEM Foundation) <nastasi@openquake.org>  Mon, 24 Jun 2013 16:01:28 +0200

python-oq-hazardlib (0.10.0-0) precise; urgency=low

  * Rename of the package and namespace refactoring

 -- Matteo Nastasi (GEM Foundation) <nastasi@openquake.org>  Sat, 09 Feb 2013 08:44:20 +0100

python-oq-hazardlib (0.9.1-1) precise; urgency=low

  * Upstream release

 -- Muharem Hrnjadovic <mh@foldr3.com>  Fri, 19 Oct 2012 09:13:25 +0200

python-oq-hazardlib (0.9-3) precise; urgency=low

  * Make sure the check_gsim.py module is included in the package

 -- Muharem Hrnjadovic <mh@foldr3.com>  Thu, 13 Sep 2012 09:25:39 +0200

python-oq-hazardlib (0.9-2) precise; urgency=low

  * switch architecture to "any" (due to C extension modules)

 -- Muharem Hrnjadovic <mh@foldr3.com>  Tue, 11 Sep 2012 12:12:34 +0200

python-oq-hazardlib (0.9-1) precise; urgency=low

  * Upstream release (LP: #1045213)

 -- Muharem Hrnjadovic <mh@foldr3.com>  Tue, 11 Sep 2012 08:26:10 +0200

python-oq-hazardlib (0.8-1) precise; urgency=low

  * Upstream release

 -- Muharem Hrnjadovic <mh@foldr3.com>  Thu, 19 Jul 2012 16:27:39 +0200<|MERGE_RESOLUTION|>--- conflicted
+++ resolved
@@ -1,11 +1,9 @@
-<<<<<<< HEAD
-  [Daniele Viganò]
+  [Matteo Nastasi]
   * Add binary package support for both Ubuntu 12.04 (Precise)
     and Ubuntu 14.04 (Trusty)
-=======
+
   [Michele Simionato]
   * Introduced a compact representation of the GMFs as a single array
->>>>>>> 40f0ca11
 
   [Graeme Weatherill]
   * Implements Dost et al (2004) Induced Seismicity GMPE
