  [Michele Simionato]
<<<<<<< HEAD
  * Fixed the ShakeMap downloader to use the USGS GeoJson feed
=======
  * Improved the error message when there are more than 65536 distinct tags
    in the exposure
  * Turned `vs30measured` into an optional parameter

  [Chris Van Houtte]
  * Added `siteclass` as a site parameter, and `reference_site_class` as
    a site parameter than can be specified by the user in the ini file
  * Added new classes to mcverry_2006.py to take siteclass as a predictor
  * Updated comments in mcverry_2006.py
  * Added new mcverry_2006 test tables to account for difference in site
    parameter
  * Added qa_test_data classical case_32

  [Michele Simionato]
>>>>>>> 25dc0afd
  * Fixed the rupture exporter for Canada
  * Extended the `oq prepare_site_model` to optionally generate the
    fields z1pt0, z2pt5 and vs30measured
  * It is now an error to specify both the sites and the site model in the
    job.ini, to avoid confusion with the precedency
  * Implemented a reader for site models in CSV format
  * Made the export_dir relative to the input directory
  * Better error message for ShakeMaps with zero stddev
  * Added a source_id-filtering feature in the job.ini
  * Added a check on non-homogeneous tectonic region types in a source group
  * Fixed the option `oq engine --config-file` that broke a few releases ago
  * Replaced `nodal_dist_collapsing_distance` and
     `hypo_dist_collapsing_distance` with `pointsource_distance` and made
     use of them in the classical and event based calculators

  [Graeme Weatherill]
  * Fixes to hmtk completeness tables for consistent rates and addition of
    more special methods to catalogue

  [Michele Simionato]
  * Restricted ChiouYoungs2008SWISS01 to StdDev.TOTAL to avoid a bug
    when computing the GMFs with inter/intra stddevs
  * Raised an error if assets are discarded because too far from the hazard
    sites (before it was just a warning)
  * Added an attribute .srcidx to every event based rupture and stored it
  * Fixed an issue with the Byte Order Mark (BOM) for CSV exposures prepared
    with Microsoft Excel
  * Reduced the site collection instead of just filtering it; this fixes
    a source filtering bug and changes the numbers in case of GMF-correlation
  * Added a command `oq prepare_site_model` to prepare a sites.csv file
    containing the vs30 and changed the engine to use it
  * Added a cutoff when storing a PoE=1 from a CSV file, thus avoiding NaNs
    in classical_damage calculations
  * Reduced the data transfer in the risk model by only considering the
    taxonomies relevant for the exposure
  * Extended `oq engine --run` to accept a list of files
  * Optimized the saving of the risk results in event based in the case of
    many sites and changed the command `oq show portfolio_loss` to show
    mean and standard deviation of the portfolio loss for each loss type

  [Marco Pagani]
  * Added a first [preliminary] version of the GMM for the Canada model
    represented in an analytical form.
  * Added a modified version of Atkinson and Macias to be used for the
    calculation of hazard in NSHMP2014.

  [Michele Simionato]
  * Made it possible to run the risk over an hazard calculation of another user
  * Worked around the OverflowError: cannot serialize a bytes object larger
    than 4 GiB in event based calculations
  * Started using Python 3.6 features
  * Fixed the check on vulnerability function ID uniqueness for NRML 0.5
  * Ruptures and GMFs are now computed concurrently, thus mitigating the
    issue of slow tasks
  * Changed the name of the files containing the disaggregation outputs:
    instead of longitude and latitude they contain the site ID now
  * If a worker runs close to out of memory, now a warning appears in the
    main log
  * 'lons' and 'lats' are now spelled 'lon' and 'lat' in
    the REQUIRES_SITES_PARAMETERS to be consistent with site_model.xml

  [Daniele Viganò]
  * Fixed a bug about 'The openquake master lost its controlling terminal'
    when running with 'nohup' from command line

  [Michele Simionato]
  * The `export_dir` is now created recursively, i.e. subdirectories are
    automatically created if needed
  * Fixed a bug with the minimum_magnitude feature and extended it to be
    tectonic region type dependent
  * Changed the rupture generation to yield bunches of ruptures, thus avoiding
    the 4GB pickle limit
  * Parallelized the splitting of the sources, thus making the preprocessing
    faster

  [Marco Pagani]
  * Implemented two additional versions of the Silva et al. 2002 GMPE
  * Added the possibility of setting rake to 'undefined'
  * Added first 'modified GMPE' implementing the site term for Canada 2015 model
  * Fixed a bug in the disaggregation calculation due to wrong binning of magnitudes

  [Michele Simionato]
  * Now the combination uniform_hazard_spectra=true and mean_hazard_curves=false
    is accepted again, as requested by Laurentiu Danciu

  [Daniele Viganò]
  * Support for Ubuntu Trusty is removed
  * Replaced supervisord with systemd in Ubuntu packages

  [Michele Simionato]
  * Changed the way the rupture geometries are stored to be consistent with
    the source geometries
  * We are now saving information about the source geometries in the datastore
    (experimentally)
  * Fixed a bug in event based with sampling causing incorrect GMFs
  * Unified all distribution mechanisms to returns the outputs via zmq
  * Added a check for inconsistent IMTs between hazard and risk
  * Replaced the forking processpool with a spawning processpool

python3-oq-engine (3.2.0-1~xenial01) xenial; urgency=low

  [Kendra Johnson]
  * Implemented a version of Munson and Thurber (1997) for use with the
    USGS Hawaii hazard model
  * Implemented PGA for Campbell (1997)

  [Matteo Nastasi]
  * specified 'amd64' as the only architecture supported by ubuntu packages

  [Michele Simionato]
  * Changed the source writer: now the `srcs_weights` are written in the XML
    file only if they are nontrivial
  * Changed the algorithm assigning the seeds: they are now generated before
    the source splitting; also, a seed-related bug in the splitting was fixed
  * For event based, moved the rupture generation in the prefiltering phase

  [Daniele Viganò]
  * Fixed a bug with CTRL-C when using the `processpool` distribution

  [Robin Gee]
  * Raised the source ID length limit in the validation from 60 to 75 characters
    to allow sources with longer IDs

  [Michele Simionato]
  * Introduced a `multi_node` flag in `openquake.cfg` and used it to
    fully parallelize the prefiltering in a cluster
  * Used the rupture seed as rupture ID in event based calculations
  * Changed the deprecation mechanism of GSIMs to use a class attribute
    `superseded_by=NewGsimClass`
  * Solved the pickling bug in event based hazard by using generator tasks
  * Improved the distribution of the risk tasks by changing the weight

  [Pablo Heresi]
  * Contributed the HM2018CorrelationModel

  [Michele Simionato]
  * Restored the `individual_curves` flag that for the moment is used for the
    risk curves
  * Introduced two experimental new parameters `floating_distance` and
    `spinning_distance` to reduce hypocenter distributions and nodal plane
    distributions of ruptures over the corresponding distances
  * Optimized the parsing of the logic tree when there is no "applyToSources"
  * Made the IMT classes extensible in client code
  * Reduced the hazard maps from 64 to 32 bit, to be consistent with the
    hazard curves and to reduce by half the download time

  [Graeme Weatherill]
  * Implements a fix of Montalva et al (2016) for new coefficients (now
    Montalva et al. (2017))

  [Michele Simionato]
  * Parallelized the reading of the source models
  * Optimized `oq info --report` by not splitting the sources in that case
  * Speedup the download of the hazard curves, maps and uhs
  * Honored `concurrent_tasks` in the prefiltering phase too
  * It is now legal to compute uniform hazard spectra for a single period
  * Added command `oq plot_memory`
  * Introduced a MultiGMPE concept
  * Saved the size of the datastore in the database and used it in the WebUI

  [Graeme Weatherill]
  * Adds geotechnical related IMTs

  [Michele Simionato]
  * Renamed /extract/agglosses -> /extract/agg_losses and same for aggdamages
  * Supported equivalent epicentral distance with a `reqv_hdf5` file
  * Fixed the risk from ShakeMap feature in the case of missing IMTs
  * Changed the way gmf_data/indices and ruptures are stored
  * Added experimental support for dask
  * Added 11 new site parameters for geotechnic hazard
  * Changed the SiteCollection to store only the parameters required by the
    GSIMs

  [Robin Gee]
  * The number of sites is now an argument in the method _get_stddevs()
    in the GMPE of Kanno, 2006

  [Michele Simionato]
  * Changed the serialization of ruptures to HDF5: the geometries are now
    stored in a different dataset
  * Bug fix: the asset->site association was performed even when not needed
  * Made it possible to serialize to .hdf5 multipoint sources and
    nonparametric gridded sources
  * Added a check on source model logic tree files: the uncertaintyModel
    values cannot be repeated in the same branchset
  * Added a flag `std_hazard_curves`; by setting it to `true` the user can
    compute the standard deviation of the hazard curves across realizations

  [Marco Pagani]
  * Added Thingbaijam et al. (2017) magnitude-scaling relationship

  [Michele Simionato]
  * Added an /extract/ API for event_based_mfd
  * Fixed a bug in the classical_damage calculators: multiple loss types
    were not treated correctly

  [Marco Pagani]
  * Adding tests to the method computing decimal time

  [Michele Simionato]
  * Removed the event_based_rupture calculator and three others
  * Added a field `size_mb` to the `output` table in the database and made
    it visible in the WebUI as a tooltip
  * Added a command `oq check_input job.ini` to check the input files
  * Made the loss curves and maps outputs from an event based risk calculation
    visible to the engine and the WebUI (only the stats)
  * Added a check on duplicated branchIDs in GMPE logic trees

  [Daniele Viganò]
  * Fixed a bug when reading exposure with utf8 names on systems with non-utf8
    terminals (Windows)
  * Changed the openquake.cfg file and added a dbserver.listen parameter
  * Added the hostname in the WebUI page. It can be customize by the user
    via the `local_settings.py` file

  [Michele Simionato]
  * Added a Content-Length to the outputs downloadable from the WebUI
  * Fixed a bug when extracting gmf_data from a hazard calculation with a
    filtered site collection
  * Stored an attributed `events.max_gmf_size`
  * Added a check on exposures with missing loss types
  * Added a LargeExposureGrid error to protect the user by tricky exposures
    (i.e. France with assets in the Antilles)
  * Changed the event_based_risk calculator to compute the loss curves and
    maps directly; removed the asset_loss_table
  * Changed the event_based_risk calculator to distribute by GMFs always
  * Optimized the memory consumption in the UCERF classical calculator
  * Added a parameter `minimum_magnitude` in the job.ini
  * Added an utility `utils/combine_mean_curves.py`

 -- Matteo Nastasi (GEM Foundation) <nastasi@openquake.org>  Thu, 06 Sep 2018 12:27:53 +0000

python3-oq-engine (3.1.0-1~xenial01) xenial; urgency=low

  [Marco Pagani and Changlong Li]
  * Added a version of the Yu et al. (2013) GMPE supporting Mw

  [Michele Simionato]
  * Reduced the data transfer in the UCERF calculators
  * Stored the zipped input files in the datastore for reproducibility
  * Fixed a regression when reading GMFs from an XML in absence of a sites.csv
    file

  [Robin Gee]
  * Extend `oq to_shapefile` method to also work with `YoungsCoppersmithMFD`
    and `arbitraryMFD` MFD typologies.

  [Michele Simionato]
  * Now the hazard statistics can be computed efficiently even in a single
    calculation, i.e. without the `--hc` option
  * Added a check on the Python version in the `oq` command
  * Reduced the data transfer when sending the site collection
  * Changed the default `filter_distance`

  [Daniele Viganò]
  * Fixed a bug where the PID was not saved into the database
    when using the command line interface
  * Made it impossible to fire  multiple `CTRL-C` in sequence
    to allow processes teardown and tasks revocation when Celery is used

  [Michele Simionato]
  * Used `scipy.spatial.distance.cdist` in `Mesh.get_min_distance`
  * Prefiltered sites and assets in scenario calculations
  * Made it possible to specify the `filter_distance` in the `job.ini`
  * Made rtree optional again and disabled it in macOS
  * Optimized the SiteCollection class and doubled the speed of distance
    calculations in most continental scale calculations
  * Fixed an ordering bug in event based risk from GMFs when using a
    vulnerability function with PMF
  * Replaced Rtree with KDtree except in the source filtering
  * Parallelized the source prefiltering
  * Removed the tiling feature from the classical calculator
  * Undeprecated `hazardlib.calc.stochastic.stochastic_event_set` and
    made its signature right
  * Removed the source typology from the ruptures and reduced the rupture
    hierarchy
  * Removed the mesh spacing from PlanarSurfaces
  * Optimized the instantiation of the rtree index
  * Replaced the old prefiltering mechanism with the new one

  [Daniele Viganò]
  * Managed the case of a dead controlling terminal (SIGHUP)

  [Michele Simionato]
  * Removed Decimal numbers from the PMF distribution in hazardlib
  * Fixed another tricky bug with rtree filtering across the international
    date line
  * Added a parameter `prefilter_sources` with values `rtree|numpy|no`
  * Removed the prefiltering on the workers, resulting in a huge speedup
    for gridded ruptures at the cost of a larger data transfer
  * Changed the `losses_by_event` output to export a single .csv file with
    all realizations
  * Added a `cross_correlation` parameter used when working with shakemaps
  * Now sites and exposure can be set at the same time in the job.ini
  * Introduced a `preclassical` calculator
  * Extended the scenario_damage calculator to export `dmg_by_event`
    outputs as well as `losses_by_event` outputs if there is a consequence
    model
  * Unified `region` and `region_constraint` parameters in the job.ini
  * Added a check to forbid duplicated GSIMs in the logic tree
  * Introduced some changes to the `realizations` exporter (renamed field
    `uid` -> `branch_path` and removed the `model` field)
  * Added a command `oq celery inspect`
  * Reduced the check on too many realizations to a warning, except for
    event based calculations
  * Improved the hazard exporter to exports only data for the filtered
    site collection and not the full site collection
  * Extended the BCR exporter to export the asset tags

  [Catalina Yepes]
  * Revised/enhanced the risk demos

  [Michele Simionato]
  * Added a warning about the option `optimize_same_id_sources` when the user
    should take advantage of it

  [Daniele Viganò]
  * `celery-status` script converted into `oq celery status` command
  * Removed Django < 1.10 backward compatibility
  * Updated Python dependices (numpy 1.14, scipy 1.0.1,
    Django 1.10+, Celery 4+)

  [Michele Simionato]
  * Implemented scenario_risk/scenario_damage from shakemap calculators
  * Exported the asset tags in the asset based risk outputs
  * Fixed a numeric issue for nonparametric sources causing the hazard curves
    to saturate at high intensities
  * Added an utility to download shakemaps
  * Added an XML exporter for the site model
  * Slight change to the correlation module to fix a bug in the SMTK
  * Added a distribution mechanism `threadpool`

 -- Matteo Nastasi (GEM Foundation) <nastasi@openquake.org>  Fri, 01 Jun 2018 09:02:01 +0000

python3-oq-engine (3.0.0-1~precise01) precise; urgency=low

  [Michele Simionato]
  * Fixed a bug with newlines in the logic tree path breaking the CSV exporter
    for the realizations output
  * When setting the event year, each stochastic event set is now considered
    independent
  * Fixed a bug in the HMTK plotting libraries and added the ability to
    customize the figure size
  * Fixed bug in the datastore: now we automatically look for the attributes
    in the parent dataset, if the dataset is missing in the child datastore
  * Extended extract_losses_by_asset to the event based risk calculator
  * Stored in source_info the number of events generated per source
  * Added a script utils/reduce_sm to reduce the source model of a calculation
    by removing all the sources not affecting the hazard
  * Deprecated `openquake.hazardlib.calc.stochastic.stochastic_event_set`
  * Fixed the export of ruptures with a GriddedSurface geometry
  * Added a check for wrong or missing `<occupancyPeriods>` in the exposure
  * Fixed the issue of slow tasks in event_based_risk from precomputed GMFs
    for sites without events
  * Now the engine automatically associates the exposure to a grid if
    `region_grid_spacing` is given and the sites are not specified otherwise
  * Extracting the site mesh from the exposure before looking at the site model
  * Added a check on probs_occur summing up to 1 in the SourceWriter
  * `oq show job_info` now shows the received data amount while the
    calculation is progressing

  [Daniele Viganò]
  * Removed support for Python 2 in `setup.py`
  * Removed files containing Python 2 dependencies
  * Added support for WebUI groups/permissions on the
    export outputs and datastore API endpoints

  [Michele Simionato]
  * Fixed `oq show` for multiuser with parent calculations
  * Fixed `get_spherical_bounding_box` for griddedSurfaces
  * Implemented disaggregation by source only for the case
    of a single realization in the logic tree (experimental)
  * Replaced celery with celery_zmq as distribution mechanism
  * Extended `oq info` to work on source model logic tree files
  * Added a check against duplicated fields in the exposure CSV
  * Implemented event based with mutex sources (experimental)
  * Add an utility to read XML shakemap files in hazardlib
  * Added a check on IMTs for GMFs read from CSV

  [Daniele Viganò]
  * Changed the default DbServer port in Linux packages from 1908 to 1907

  [Michele Simionato]
  * Logged rupture floating factor and rupture spinning factor
  * Added an extract API for losses_by_asset
  * Added a check against GMF csv files with more than one realization
  * Fixed the algorithm setting the event year for event based with sampling
  * Added a command `oq importcalc` to import a remote calculation in the
    local database
  * Stored avg_losses-stats in event based risk if there are multiple
    realizations
  * Better error message in case of overlapping sites in sites.csv
  * Added a an investigation time attribute to source models with
    nonparametric sources
  * Bug fix: in some cases the calculator `event_based_rupture` was generating
    too few tasks and the same happened for classical calculation with
    `optimize_same_id_sources=true
  * Changed the ordering of the epsilons in scenario_risk
  * Added the ability to use a pre-imported risk model
  * Very small result values in scenario_damage (< 1E-7) are clipped to zero,
    to hide numerical artifacts
  * Removed an obsolete PickleableSequence class
  * Fixed error in classical_risk when num_statistics > num_realizations
  * Fixed a TypeError when reading CSV exposures with occupancy periods
  * Extended the check on duplicated source IDs to models in format NRML 0.5
  * Added a warning when reading the sources if .count_ruptures() is
    suspiciously slow
  * Changed the splitting logic: now all sources are split upfront
  * Improved the splitting of complex fault sources
  * Added a script to renumber source models with non-unique source IDs
  * Made the datastore of calculations using GMPETables relocatable; in
    practice you can run the Canada model on a cluster, copy the .hdf5 on
    a laptop and do the postprocessing there, a feat previously impossible.

  [Valerio Poggi]
  * Included a method to export data directly from the Catalogue() object into
    standard HMTK format.

  [Michele Simionato]
  * Now the parameter `disagg_outputs` is honored, i.e. only the specified
    outputs are extracted from the disaggregation matrix and stored
  * Implemented statistical disaggregation outputs (experimental)
  * Fixed a small bug: we were reading the source model twice in disaggregation
  * Added a check to discard results coming from the wrong calculation
    for the distribution mode `celery_zmq`
  * Removed the long time deprecated commands
    `oq engine --run-hazard` and `oq engine --run-risk`
  * Added a distribution mode `celery_zmq`
  * Added the ability to use a preimported exposure in risk calculations
  * Substantial cleanup of the parallelization framework
  * Fixed a bug with nonparametric sources producing negative probabilities

 -- Matteo Nastasi (GEM Foundation) <nastasi@openquake.org>  Mon, 09 Apr 2018 09:52:32 +0200

python3-oq-engine (2.9.0-1~precise01) precise; urgency=low

  [Michele Simionato]
  * Deprecated the NRML format for the GMFs

  [Matteo Nastasi]
  * Debian package moved to Python 3.5

  [Graeme Weatherill]
  * Small bug fix for Derras et al (2014) GMPE when Rjb = 0.0

  [Michele Simionato]
  * Improved the .rst reports for classical calculations with tiling
  * Reduced the data transfer in the event based risk calculator by
    reading the event IDs directly from the workers
  * Integrated the gmf_ebrisk calculator inside the event based calculator
  * Improved the weighting algorithm for the sources in the event based
    rupture calculator
  * Improved error message for source model files declared as nrml/0.5 when
    they actually are nrml/0.4
  * Optimized the classical_bcr calculator for the case of many realizations
  * Extended the exposure CSV importer to manage the `retrofitted` field

  [Marco Pagani, Changlong Li]
  * Adds the Yu et al. (2013) GMPEs

  [Michele Simionato]
  * Fixed a bug in the hazard outputs: they were displayed in the WebUI even
    if they were missing
  * Implemented splitting of nonparametric sources

  [Marco Pagani]
  * Fixed the 'get_closest_points' method for the
    `openquake.hazardlib.geo.surface.gridded.GriddedSurface` class

  [Michele Simionato]
  * Now the source model paths are relative to the source model logic tree file
  * Fixed an international date line bug when using rtree for prefiltering
  * Deprecated `nrml.parse`, it is now called `nrml.to_python`
  * Improved the task distribution by splitting the AreaSources upfront
    and by improving the weighting algorithm

  [Daniele Viganò]
  * TMPDIR can be customized via the `openquake.cfg` file
  * Updated dependencies compatibility in setup.py

  [Michele Simionato]
  * If the hazard is precomputed, setting the `site_model_file`,
    `gsim_logic_tree_file` or `source_model_logic_tree_file` gives a warning
  * Removed the obsolete API `/extract/qgis-` and added `extract/hcurves`,
    `extract/hmaps`, `extract/uhs` for use with the QGIS plugin
  * Removed the deprecated GeoJSON exporters
  * Fixed a bug with `oq engine --run job.ini --exports npz`
  * Fixed the ordering of the IMTs in hazardlib
  * `oq engine --delete-calculation` now aborts the calculation first
  * Added some documentation about how to access the datastore
  * Introduced a minimum_distance for the GSIMs
  * Fixed several small issues with the UCERF calculators; now ucerf_hazard
    can be used as a precalculator of gmf_ebrisk
  * Initial support for disaggregation by source
  * Added the ability to import large exposures as CSV (experimental)
  * Changed the source weights to be proportional to the number of GSIMs
    relevant for the tectonic region type, thus improving the task distribution

  [Daniele Viganò]
  * The RPM python3-oq-engine package replaced python-oq-engine
  * RPM packages moved to Python 3.5

  [Michele Simionato]
  * Added the ability to dump a specific calculation
  * Changed the signature of the extract command to `oq extract what calc_id`,
    where `what` is a path info plus query string;

  [Graeme Weatherill]
  * Implements significant duration GMPEs of Bommer et al. (2009) and Afshari &
    Stewart (2016)
  * Adds significant duration IMT definitions to support IMTs

  [Michele Simionato]
  * Run the DbServer as a detached process
  * Improved the test coverage for event based with GMF correlation
  * Optimized the event based risk calculator from ruptures: now the ruptures
    are instantiated in the workers and not in the controller if possible
  * Exported the parameter `ses_per_logic_tree_path` in the ruptures.csv file
  * Improved the display names for the risk outputs
  * Added a /v1/:calc_id/abort route to the engine server and Abort buttons
    to the WebUI
  * Fixed the seeds properly in the case of vulnerability functions with PMFs:
    now even if the ground motion fields are all equal, the risk numbers
    will be different since there is a different seed per each field
  * Stored a rupture loss table in event based risk calculations
  * Made sure that the number of effective ruptures is stored in csm_info
  * Fixed the HMTK tests to work with numpy from 1.11 to 1.14
  * Added a command `oq shell` to open an embedded (I)Python shell
  * Turned the 'realizations' output into a dynamic output

  [Matteo Nastasi]
  * Split package from python-oq-engine to python-oq-engine,
    python-oq-engine-master and python-oq-engine-worker
  * Implemented an API `/v1/on_same_fs` to check filesystem accessibility
    between engine and a client application

  [Michele Simionato]
  * Reduced the data transfer when computing the hazard curves in postprocessing
  * Removed the FilteredSiteCollection class

  [Nick Ackerley]
  * Some improvements to the plotting routines of the HMTK

  [Michele Simionato]
  * Removed the ability to run `oq engine --run job_h.ini,job_r.ini`
  * Forbidden the site model in gmf_ebrisk calculations
  * When the option `--hc` is given the ruptures can now be read directly
    from the workers, thus saving some startup time
  * Optimized the storage of the ruptures: the site IDs are not saved anymore
  * Added a check for missing `risk_investigation_time`
  * Reduced the data transfer in the gmf_ebrisk calculator
  * Now the gmf_ebrisk calculator builds the aggregate loss curves too
  * Extended the gmf_ebrisk calculator to use the GMFs produced by an event
    based hazard calculation, both via CSV and via the --hc option
  * Fixed a performance bug in the computations of the aggregate loss curves
    by reading the full event loss table at once
  * Fixed `oq zip` to work with gmf_ebrisk calculations
  * Fixed a serious bug in the gmf_ebrisk calculator: the results were in most
    cases wrong and dependent on the number of spawned tasks
  * Now the `master_seed` controls the generation of the epsilons in all
    situations (before in event_based_risk without `asset_correlation` it was
    managed by `random_seed`)
  * Changed the management of the epsilons in the gmf_ebrisk calculator to
    be the same as in the event_based_risk calculator
  * Added a check on the input files: the listed paths must be relative paths
  * Fixed a bug when storing the disagg-bins in the case the lenghts of the
    arrays are not the same for all sites
  * In the case of a single tile the prefiltering was applied twice: fixed the
    problem and generally improved the filtering/weighting of the sources
  * Fixed the CSV exporter for disaggregation outputs when iml_disagg is set

  [Graeme Weatherill]
  * Fixed ASK14 GMPE behaviour to remove ValueError
  * Implements comprehensive suite of NGA East ground motion models for
    central and eastern United States
  * Minor modification of check_gsim functions to permit instantiated classes
    to be passed

 -- Matteo Nastasi (GEM Foundation) <nastasi@openquake.org>  Mon, 26 Feb 2018 08:53:58 +0100

python3-oq-engine (2.8.0-0~precise01) precise; urgency=low

  [Michele Simionato]
  * `iml_disagg` and `poes_disagg` cannot coexist in the job.ini file
  * Added a check on `conditional_loss_poes` in the event_based_risk calculator:
    now it requires `asset_loss_table` to be set

  [Anirudh Rao]
  * Sorted taxonomies before comparison in the BCR calculator

  [Michele Simionato]
  * Optimized the disaggregation calculation by performing the PMF extraction
    only once at the end of the calculation and not in the workers
  * Added an `oq zip` command
  * Avoided running an useless classical calculation if `iml_disagg` is given

  [Valerio Poggi]
  * Implemented subclasses for ZhaoEtAl2006Asc and AtkinsonBoore2006 to account
    for the distance filter used by SGS in their PSHA model for Saudi Arabia.
    Distance threshold is hard coded to 5km in this implementation.

  [Michele Simionato]
  * Added a warning if the aggregated probability of exceedence (poe_agg) in
    a disaggregation output is very dissimilar from poes_disagg
  * Removed the flag `split_sources`
  * Optimized the operation `arrange_data_in_bins` in the disaggregation
    calculator and reduced the data transfer by the number of tectonic
    region types
  * Improved the sending of the sources to the workers, especially for the
    MultiPointSources
  * Better error message if the user sets a wrong site_id in the sites.csv file
  * Now the distance and lon lat bins for disaggregation are built directly
    from the integration distance
  * Used uniform bins for disaggregation (before they were potentially
    different across realizations / source models)
  * Improved the error message if the user forgets both sites and sites.csv
    in a calculation starting from predetermined GMFs
  * Improved the error message if the user specifies a non-existing file in
    the job.ini
  * Change the ordering of the TRT bins in disaggregation: now they are
    ordered lexicographically
  * Added more validity checks on the job.ini file for disaggregation
  * Changed the .hdf5 format generated by `oq extract -1 hazard/rlzs`; you can
    still produce the old format by using `oq extract -1 qgis-hazard/rlzs`
  * Optimized the disaggregation calculator by instantiating
    `scipy.stats.truncnorm` only once per task and not once per rupture
  * Optimized the disaggregation calculator when `iml_disagg` is specified,
    by caching duplicated results
  * Made sure that `oq dbserver stop` also stops the zmq workers if the zmq
    distribution is enabled
  * Added a check when disaggregating for a PoE too big for the source model
  * If `iml_disagg` is given, forbid `intensity_measure_types_and_levels`
  * Fixed the disaggregation outputs when `iml_disagg` is given: the PoE has
    been removed by the name of the output and correct PoE is in the XML file
  * Fixed `oq export loss_curves/rlzs` for event_based_risk/case_master
  * Removed the obsolete parameter `loss_curve_resolution`
  * Fixed a Python 3 unicode error with `oq engine --run job.zip`
  * Added a command `oq abort <calc_id>`
  * Stored the avg_losses in classical risk in the same way as in
    event_based_risk and made them exportable with the same format
  * Removed the outputs losses_by_tag from the event based risk calculators
    and changed the default for the avg_losses flag to True
  * WebUI: now every job runs in its own process and has name oq-job-<ID>
  * Refactored the WebUI tests to use the DbServer and django.test.Client
  * Added an experimental feature `optimize_same_id_sources`
  * Fixed a bug in gmf_ebrisk when there are zero losses and added more
    validity checks on the CSV file
  * The parameter `number_of_ground_motion_fields` is back to being optional in
    scenario calculators reading the GMFs from a file, since it can be inferred
  * Removed the deprecated risk outputs dmg_by_tag, dmg_total,
    losses_by_tag, losses_total
  * Deprecated the .geojson exporters for hazard curves and maps
  * We now keep the realization weights in case of logic tree sampling (before
    they were rescaled to 1 / R and considered all equals)
  * Optimized sampling for extra-large logic trees
  * Added a check on missing `source_model_logic_tree`
  * Fix to the gmf_ebrisk calculator: the realization index in the event loss
    table was incorrect and too many rows were saved
  * Added a way to restrict the source logic model tree by setting a sm_lt_path
    variable in the job.ini (experimental)
  * Fixed the precedence order when reading openquake.cfd

 -- Matteo Nastasi (GEM Foundation) <nastasi@openquake.org>  Wed, 29 Nov 2017 14:33:05 +0100

python-oq-engine (2.7.0-0~precise01) precise; urgency=low

  [Michele Simionato]
  * Fixed the risk exporters for tags containing non-ASCII characters

  [Valerio Poggi]
  * Implemented the Pankow and Pechmann 2004 GMPE (not verified)

  [Graeme Weatherill]
  * Added Derras et al. (2014) GMPE
  * Implemented the Zhao et al. (2016) GMPE for active shallow crustal,
    subduction interface and subduction slab events
  * Adds 'rvolc' (volcanic path distance) to the distance context

  [Michele Simionato]
  * The outputs loss_curves-rlzs and loss_curves-stats are now visible again
    as engine outputs (before they were hidden)
  * Added a debug command `oq plot_assets` and fixed `oq plot_sites`
  * Added a flag `--multipoint` to the command `oq upgrade_nrml`
  * Deprecated several outputs: hcurves-rlzs, agg_loss_table, losses_total,
    dmg_by_tag, dmg_total, losses_by_tag, losses_by_tag-rlzs
  * Extended the command `oq extract job_id` to check the database
  * Optimized the scenario damage calculator by vectorizing the calculation
    of the damage states
  * Extended the FragilityFunctions to accept sequences/arrays of intensity
    levels, as requested by Hyeuk Ryu

  [Daniele Viganò]
  * Added support for groups in the WebUI/API server

  [Michele Simionato]
  * Added an experimental distribution mode of kind "zmq"
  * Implemented an API `/extract/agglosses/loss_type?tagname1=tagvalue1&...`
    with the ability to select all tagvalues (`*`) for a given tagname
  * Deprecated reading hazard curves from CSV, since it was an experimental
    features and nobody is using it
  * Changed the exporter of the event loss table to export all realizations
   into a single file

  [Graeme Weatherill]
  * Adds the Bindi et al. (2017) GMPEs for Joyner-Boore and Hypocentral
    Distance

  [Michele Simionato]
  * Made it mandatory to specify the sites for all calculators reading the
    GMFs from a CSV file
  * Tested also the case of calculators requiring a shared_dir
  * Improved the error checking when parsing vulnerability functions with PMF

  [Daniele Viganò]
  * Fixed a bug in `oq reset` command which was not stopping
    the DbServer properly

  [Michele Simionato]
  * Implemented an API `/extract/aggcurves/loss_type?tagname1=tagvalue1&...`
  * Implemented an API `/extract/aggdamages/loss_type?tagname1=tagvalue1&...`
  * Every time a new calculation starts, we check if there is a newer version
    of the engine available on GitHub
  * Changed the search logic for the configuration file `openquake.cfg`
  * Implemented an API `/extract/agglosses/loss_type?tagname1=tagvalue1&...`
  * Fixed several bugs in the gmf_ebrisk calculator, in particular in presence
    of asset correlation and missing values on some sites
  * Fixed a bug with logging configured a WARN level instead of INFO level
    if rtree was missing (affecting only `oq run`)
  * Changed the ScenarioDamage demo to use two GSIMs
  * Added a node `<tagNames>` in the exposure
  * Added a web API to extract the attributes of a datastore object
  * Fixed `oq to_shapefile` and `oq from_shapefile` to work with NRML 0.5
    (except MultiPointSources)
  * Added information about the loss units to the `agg_curve` outputs
  * `oq extract hazard/rlzs` now extracts one realization at the time
  * The rupture filtering is now applied during disaggregation
  * Changed the /extract wen API to return a compressed .npz file
  * Fixed a bug with multi-realization disaggregation, celery and no
    shared_dir: now the calculation does not hang anymore

 -- Matteo Nastasi (GEM Foundation) <nastasi@openquake.org>  Thu, 19 Oct 2017 13:53:08 +0200

python-oq-engine (2.6.0-0~precise01) precise; urgency=low

  [Michele Simionato]
  * Fixed the GMF .npz export when the GMFs are extracted from a file
  * Stored the number of nonzero losses per asset and realization in
    event_based_risk calculations with asset_loss_table=True

  [Daniele Viganò]
  * Fixed 'openquake' user creation in RPM when SELinux is in enforcing mode
  * Changed the behaviour during RPM upgrades:
    the old openquake.cfg configuration file is left untouched and the new one
    installed as openquake.cfg.rpmnew

  [Michele Simionato]
  * Added a check on `number_of_ground_motion_fields` when the GMFs are
    extracted from a NRML file
  * Added a command `oq extract` able to extract hazard outputs into HDF5 files
  * Fixed a bug when reading GMFs from a NRML file: the hazard sites were
    read from the exposure (incorrectly) and not from the GMFs
  * Fixed a bug in MultiMFDs of kind `arbitraryMFD`

  [Valerio Poggi]
  * Implemented the Atkinson (2010) GMPE as subclass `Atkinson2010Hawaii`
    of `BooreAtkinson2008`

  [Michele Simionato]
  * Used the new loss curves algorithm for the asset loss curves and loss maps
  * Added a generic `extract` functionality to the web API
  * Fixed a bug when computing the rjb distances with multidimensional meshes
  * Changed the GMF CSV exporter to export the sites too; unified it with the
    event based one

  [Daniele Viganò]
  * Changed the 'CTRL-C' behaviour to make sure that all children
    processes are killed when a calculation in interrupted

  [Michele Simionato]
  * Fixed a bug in the statistical loss curves exporter for classical_risk
  * Replaced the agg_curve outputs with losses by return period outputs
  * Turned the DbServer into a multi-threaded server
  * Used zmq in the DbServer
  * Fixed correct_complex_sources.py
  * Fixed `oq export hcurves-rlzs -e hdf5`
  * Changed the source weighting algorithm: now it is proportional to the
    the number of affected sites
  * Added a command `oq show dupl_sources` and enhances `oq info job.ini`
    to display information about the duplicated sources
  * Added a flag `split_sources` in the job.ini (default False)
  * Updated the demos to the format NRML 0.5

  [Valerio Poggi]
  * Implemented the Munson and Thurber 1997 (Volcanic) GMPE

  [Graeme Weatherill]
  * Adapts CoeffsTable to be instantiated with dictionaries as well as strings

  [Daniele Viganò]
  * Extended the 'oq reset' command to work on multi user installations

  [Michele Simionato]
  * Fixed a bug: if there are multiple realizations and no hazard stats,
    it is an error to set hazard_maps=true or uniform_hazard_spectra=true
  * Implemented aggregation by asset tag in the risk calculators
  * Fixed a small bug in the HMTK (in `get_depth_pmf`)
  * Extended the demo LogicTreeCase1ClassicalPSHA to two IMTs and points
  * Added a documentation page `oq-commands.md`
  * Removed the automatic gunzip functionality and added an automatic
    checksum functionality plus an `oq checksum` command
  * Made the demo LogicTreeCase2ClassicalPSHA faster
  * Fixed the export by realization of the hazard outputs
  * Changed the generation of loss_maps in event based risk, without the option
    `--hc`: now it is done in parallel, except when reading the loss ratios
  * Renamed `--version-db` to `--db-version`, to avoid
    confusions between `oq --version` and `oq engine -version`
  * Fixed bug in the exported outputs: a calculation cannot export the results
    of its parent
  * Extended the `sz` field in the rupture surface to 2 bytes, making it
    possible to use a smaller mesh spacing
  * Changed the ordering of the fields in the loss curves and loss maps
    generated by the event based risk calculator; now the insured fields
    are at the end, before they were intermixed with each loss type
  * Changed the format of array `all_loss_ratios/indices`
  * The size in bytes of the GMFs was saved incorrectly
  * Added an exporter gmf_scenario/rup-XXX working also for event based
  * First version of the calculator gmf_ebrisk
  * Implemented risk statistics for the classical_damage calculator
  * Added a .csv importer for the ground motion fields
  * Implemented risk statistics for the classical_bcr calculator

  [Armando Scarpati]
  * Show to the user the error message when deleting a calculation
    in the WebUI fails

  [Michele Simionato]
  * Better error message when running a risk file in absence of hazard
    calculation
  * Changed the sampling logic in event based calculators
  * Imported GMFs from external file into the datastore

  [Daniele Viganò]
  * Added the 'celery-status' script in 'utils' to check the
    task distribution in a multi-node celery setup

  [Michele Simionato]
  * Removed an excessive check from the WebUI: now if an output exists,
    it can be downloaded even if the calculation was not successful

  [Armando Scarpati]
  * Visualized the calculation_mode in the WebUI

  [Michele Simionato]
  * Made the upgrade_manager transactional again
  * Changed the storage of the GMFs; as a consequence the exported .csv
    has a different format

  [Daniele Viganò]
  * Fixed a bug introduced by a change in Django 1.10 that was causing
    the HTTP requests log to be caught by our logging system and
    then saved in the DbServer
  * Updated requirements to allow installation of Django 1.11 (LTS)

  [Michele Simionato]
  * Added two commands `oq dump` and `oq restore`
  * Added a check that on the number of intensity measure types when
    generating uniform hazard spectra (must be > 1)

 -- Matteo Nastasi (GEM Foundation) <nastasi@openquake.org>  Mon, 25 Sep 2017 15:05:45 +0200

python-oq-engine (2.5.0-0~precise01) precise; urgency=low

  [Armando Scarpati]
  * Added a confirmation dialog when trying to remove a calculation via the
    WebUI

  [Michele Simionato]
  * Hazard maps were not exposed to the engine in event based calculations
  * Fixed the check on the DbServer instance: it was failing in presence
    of symbolic links
  * Optimized MultiMFD objects for the case of homogeneous parameters
  * Added an .npz exporter for the scenario_damage output `dmg_by_asset`
  * Removed the pickled CompositeSourceModel from the datastore
  * Improved the error message when the rupture mesh spacing is too small
  * Unified the versions of baselib, hazardlib and engine
  * Raised a clear error if the user does not set the `calculation_mode`
  * Made it is possible to pass the hdf5 full path to the DataStore class
  * Made it possible to use CELERY_RESULT_BACKEND != 'rpc://'

  [Michele Simionato, Daniele Viganò]
  * Merged the `oq-hazardlib` repository into `oq-engine`.
    The `python-oq-hazardlib` package is now provided by `python-oq-engine`

  [Michele Simionato]
  * Added CSV exports for the agg_curve outputs
  * Fixed a bug in `oq export hcurves-rlzs --exports hdf5`
  * Restored the parameter sites_per_tile with a default of 20,000, i.e.
    tiling starts automatically if there are more than 20,000 sites
  * Better error message for invalid exposures
  * Removed the deprecated XML outputs of the risk calculators
  * Added an end point `v1/calc/XXX/oqparam` to extract the calculation
    parameters as a JSON dictionary
  * Fixed the excessive logic tree reduction in event based calculators
  * Improved the command `oq db`
  * Fixed an encoding bug when logging a filename with a non-ASCII character
  * Fixed a bug when exporting a GMF with `ruptureId=0`
  * Added a parameter `disagg_outputs` to specify the kind of disaggregation
    outputs to export
  * Raised an early error if the consequence model is missing some taxonomies
  * Restored the tiling functionality in the classical calculator; to enable
    it, set `num_tiles` in the job.ini file
  * If there are no statistical hazard curves to compute, do not transfer
    anything
  * Fixed a small bug in `oq plot` and added a test

  [Daniele Viganò]
  * Added `collectstatic` and `createsuperuser` subcommands to the
    `oq webui` command
  * Added a `local_settings.py.pam` template to use PAM as the authentication
    provider for API and WebUI
  * Now the command `oq webui start` tries to open a browser tab
    with the WebUI loaded

 -- Daniele Viganò (GEM Foundation) <daniele@openquake.org>  Wed, 14 Jun 2017 10:32:28 +0200

python-oq-engine (2.4.0-0~precise01) precise; urgency=low

  [Michele Simionato]
  * Now the command `oq export loss_curves/rlz-XXX` works both for the
    `classical_risk` calculator and the `event_based_risk` calculator

  [Daniele Viganò]
  * Remove the default 30 day-old view limit in the WebUI calculation list

  [Michele Simionato]
  * Fixed a broken import affecting the command `oq upgrade_nrml`
  * Made it possible to specify multiple file names in <uncertaintyValue/>
    in the source_model_logic_tree file
  * Reduced the data transfer in the object `RlzsAssoc` and improved the
    postprocessing of hazard curves when the option `--hc` is given
  * Changed the `ruptures.xml` exporter to export unique ruptures
  * Fixed a bug when downloading the outputs from the WebUI on Windows
  * Made `oq info --report` fast again by removing the rupture fine filtering
  * Improved the readibility of the CSV export `dmg_total`
  * Removed the column `eid` from the CSV export `ruptures`; also
    renamed the field `serial` to `rup_id` and reordered the fields
  * Changed the event loss table exporter: now it exports an additional
    column with the `rup_id`
  * Changed scenario npz export to export also the GMFs outside the maximum
    distance
  * Fixed scenario npz export when there is a single event
  * Replaced the event tags with numeric event IDs
  * The mean hazard curves are now generated by default
  * Improved the help message of the command `oq purge`
  * Added a `@reader` decorator to mark tasks reading directly from the
    file system
  * Removed the .txt exporter for the GMFs, used internally in the tests
  * Fixed a bug with relative costs which affected master for a long time,
    but not the release 2.3. The insured losses were wrong in that case.
  * Added an .hdf5 exporter for the asset loss table
  * Loss maps and aggregate losses are computed in parallel or sequentially
    depending if the calculation is a postprocessing calculation or not
  * Deprecated the XML risk exporters
  * Removed the .ext5 file
  * Restored the parameter `asset_loss_table` in the event based calculators
  * Added a full .hdf5 exporter for `hcurves-rlzs`
  * Removed the `individual_curves` flag: now by default only the statistical
    hazard outputs are exported
  * Saved *a lot* of memory in the computation of the hazard curves and stats
  * Renamed the parameter `all_losses` to `asset_loss_table`
  * Added an experimental version of the event based risk calculator which
    is able to use GMFs imported from an external file
  * Added a `max_curve` functionality to compute the upper limit of the
    hazard curves amongst realizations
  * Raised an error if the user specifies `quantile_loss_curves`
    or `conditional_loss_poes` in a classical_damage calculation
  * Added a CSV exporter for the benefit-cost-ratio calculator
  * The classical_risk calculator now reads directly the probability maps,
    not the hazard curves
  * Turned the loss curves into on-demand outputs
    for the event based risk calculator
  * The loss ratios are now stored in the datastore and not in an
    external .ext5 file
  * The engine outputs are now streamed by the WebUI
  * Used a temporary export directory in the tests, to avoid conflicts
    in multiuser situations
  * Added an .npz exporter for the loss maps
  * Raised an error early when using a complex logic tree in scenario
    calculations
  * Changed the CSV exporter for the loss curves: now it exports all the
    curves for a given site for the classical_risk calculator
  * Fixed the save_ruptures procedure when there are more than 256
    surfaces in the MultiSurface
  * Renamed the `csq_` outputs of the scenario_damage to `losses_`
  * Changed the way scenario_damage are stored internally to be more
    consistent with the other calculators
  * Removed the GSIM from the exported file name of the risk outputs
  * New CSV exporter for GMFs generated by the event based calculator
  * The event IDs are now unique and a constraint on the maximum
    number of source groups (65,536) has been added
  * Added an output `losses_by_event` to the scenario_risk calculator
  * Changed the output `ruptures.csv` to avoid duplications
  * Added an output `losses_by_taxon` to the scenario_risk calculator
  * Fixed a performance bug in `get_gmfs`: now the scenario risk and damage
    calculators are orders of magnitude faster for big arrays
  * Added an export test for the event loss table in the case of multiple TRTs
  * Removed the experimental `rup_data` output
  * Added an .npz export for the output `losses_by_asset`
  * Exported the scenario_risk aggregate losses in a nicer format

  [Daniele Viganò]
  * The 'oq webui' command now works on a multi-user installation
  * Splitted RPM packages into python-oq-engine (single node)and
    python-oq-engine-master/python-oq-engine-worker (multi-node)

  [Paolo Tormene]
  * The 'Continue' button in the Web UI is now available also for risk
    calculations

  [Michele Simionato]
  * Fixed a Python 3 bug in the WebUI when continuing a calculation: the
    hazard_calculation_id was passed as a string and not as an integer
  * Changed to rupture storage to use variable length-arrays, with a speedup
    of two orders of magnitude
  * Avoided storing twice the rupture events
  * Optimized the serialization of ruptures on HDF5 by using a `sids` output
  * Changed the Web UI button from "Run Risk" to "Continue"
  * The `avg` field in the loss curves is computed as the integral of the curve
    again, and it is not extracted from the avg_losses output anymore
  * Made the `fullreport` exportable
  * Fixed the `rup_data` export, since the boundary field was broken
  * Restored the output `losses_by_taxon` in the event_based_risk calculator
  * Fixed the calculator event based UCERF so that average losses can
    be stored

  [Daniele Viganò]
  * Added a check to verify that an 'oq' client is talking to the
    right DbServer instance
  * Introduced an optional argument for 'oq dbserver' command line
    to be able to override its default interface binding behaviour

  [Michele Simionato]
  * Optimized the event based calculators by reducing the number of calls
    to the GmfComputer and by using larger arrays
  * Added a check on missing vulnerability functions for some loss type
    for some taxonomy
  * Now we save the GMFs on the .ext5 file, not the datastore
  * Fixed bug in event_based_risk: it was impossible to use vulnerability
    functions with "PM" distribution
  * Fixed bug in event_based_risk: the ebrisk calculator is required as
    precalculator of event_based_risk, not others
  * Fixed bug in scenario_risk: the output `all_losses-rlzs` was aggregated
    incorrectly
  * Now the ucerf_risk calculators transfer only the events, not the ruptures,
    thus reducing the data transfer of several orders of magnitude
  * Added a view `get_available_gsims` to the WebUI and fixed the API docs
  * Introduced a configuration parameter `max_site_model_distance` with default
    of 5 km
  * Implemented sampling in the UCERF event based hazard calculator

  [Daniele Viganò]
  * Use threads instead of processes in DbServer because SQLite3
    isn't fork-safe on macOS Sierra

  [Michele Simionato]
  * Fixed a TypeError when deleting a calculation from the WebUI
  * Extended the command `oq to_hdf5` to manage source model files too
  * Improved significantly the performance of the event based calculator
    when computing the GMFs and not the hazard curves
  * Stored information about the mean ground motion in the datastore
  * Saved the rupture mesh with 32 floats instead of 64 bit floats
  * Raised the limit on the event IDs from 2^16 to 2^32 per task
  * Fixed classical_risk: there was an error when computing the statistics
    in the case of multiple assets of the same taxonomy on the same site
  * Changed the UCERF event based calculators to parallelize by SES
  * Fixed a site model bug: when the sites are extracted from the site model
    there is no need to perform geospatial queries to get the parameters
  * Added a command `oq normalize` to produce good `sites.csv` files
  * Introduced a `ses_seed` parameter to specify the seed used to generate
    the stochastic event sets; `random_seed` is used for the sampling only
  * Changed the `build_rcurves` procedure to read the loss ratios directly from
    the workers

 -- Matteo Nastasi (GEM Foundation) <nastasi@openquake.org>  Tue, 23 May 2017 10:46:56 +0200

python-oq-engine (2.3.0-0~precise01) precise; urgency=low

  [Michele Simionato]
  * `oq info --report` now filters the ruptures and reports the correct
    number of effective ruptures even for classical calculators
  * Stripped the TRT information from the event loss table CSV export
    and optimized its performance
  * Fixed a bug when storing the GMPE logic tree file in the datastore
  * Added a command `oq run_tiles` (experimental)
  * Fixed the event based calculator so that it can run UCERF ruptures
  * Fixed a bug in the scenario_risk calculator in case of multiple assets
    of the same taxonomy on the same site with no insurance losses
  * Now the event IDs are generated in the workers in the event based calculator
    and there is a limit of 65536 tasks with 65536 ruptures each
  * Changed the UCERF classical calculators to compute one branch at the time
  * Fixed the header `occupants:float32` in the CSV risk exports involving
    occupants
  * Fixed the name of the zipped files downloaded by the Web UI: there
    was a spurious dot
  * Fixed the UCERF classical calculator in the case of sampling
  * Reduced the size of the event tags in the event based calculators, thus
    saving GB of disk space in UCERF calculations
  * Fixed the name of the files downloaded by the Web UI: they must not
    contain slashes
  * Now deleting a calculation from the Web UI really deletes it, before
    if was only hiding it

  [Daniele Viganò]
  * Moved the OpenQuake Engine manual sources inside doc/manual

  [Michele Simionato]
  * Introduced an experimental classical time dependent UCERF calculator
  * Added a dynamic output for source group information
  * Changed the UCERF rupture calculator to fully store the ruptures
  * Fixed a bug in `combine_maps`: realizations with zero probability were
    discarded, thus breaking the computation of the statistics
  * Added a command `oq reset` to reset database and datastores
  * Reduced the data transfer back and disk space occupation for UCERF
    event based risk calculations
  * Tasks meant to be used with a shared directory are now marked with a
    boolean attribute `.shared_dir_on`
  * Added a warning when running event based risk calculations with sampling
  * Made sure that the openquake.cfg file is read only once

  [Daniele Viganò]
  * Moved the openquake.cfg config file inside the python package
    under openquake/engine/openquake.cfg
  * Removed support to OQ_LOCAL_CFG_PATH and OQ_SITE_CFG_PATH vars;
    only the OQ_CONFIG_FILE enviroment variable is read

  [Michele Simionato]
  * If there is a single realization, do not compute the statistics
  * Changed the separator from comma to tab for the output `ruptures`
  * If there are no conditional_loss_poes, the engine does not try to
    export the loss maps anymore
  * Fixed `oq engine --make-html-report` when using Python 3
  * Fixed bug when running `oq info job.ini` with NRML 0.5 source models

 -- Matteo Nastasi (GEM Foundation) <nastasi@openquake.org>  Thu, 23 Feb 2017 14:37:44 +0100

python-oq-engine (2.2.0-0~precise01) precise; urgency=low

  [Michele Simionato]
  * Fixed an HDF5 bug by not using a `vstr` array for the asset references
  * Fixed a wrong error message generated by `oq purge`
  * Added information about the rupture in the event loss table exports
  * Fixed a bug and added a test calculation with nonparametric sources
  * Fixed the classical UCERF calculator when there is more than one branch
  * Added .npz exporter for gmf_data for event based calculations

  [Daniele Viganò]
  * Port WebUI/API server to Django 1.9 and 1.10
  * Add dependencies to setup.py
  * Update Copyright to 2017

  [Michele Simionato]
  * Increased the splitting of ComplexFaultSources
  * Added a way to reuse the CompositeSourceModel from a previous computation
  * Turned the loss maps into dynamically generated outputs
  * Extended the source model writer to serialize the attributes
    src_interdep, rup_interdep, srcs_weights
  * Fixed a bug when exporting the uniform hazard spectra in presence of
    IMTs non spectral acceleration
  * Fixed a bug when computing the loss maps in presence of insurance,
    temporarily introduced in master
  * Made the datastore for event based risk calculations much lighter
    by computing the statistical outputs at export time
  * Now it is possible to post process event based risk outputs with the
    `--hc` option
  * Added a command `oq to_hdf5` to convert .npz files into .hdf5 files
  * Moved commonlib.parallel into baselib
  * Merged the experimental calculator ebrisk into event_based_risk and
    used correctly the random_seed for generating the GMFs (not the master_seed)
  * Added a flag `ignore_covs` to ignore the coefficients of variation
  * Changed the GMF scenario exporter to avoid generating composite arrays with
    a large number of fields
  * Exporting in .npz format rather than HDF5
  * Introduced a `shared_dir` parameter in openquake.cfg
  * Fixed a serialization bug for planar surfaces
  * Removed the flag `asset_loss_table`: the loss ratios are
    saved if and only if the `loss_ratios` dictionary is non-empty
  * Added a CSV exporter for the GMFs in the event based calculator
  * Added a CSV exporter for the rup_data output
  * Added a CSV exporter for the disaggregation output
  * Stored the disaggregation matrices directly (no pickle)
  * Turned the CompositeRiskModel into a HDF5-serializable object
  * Fixed all doctests for Python 3

  [Daniele Viganò]
  * Removed the 'oq-engine' wrapper (command already deprecated)

  [Michele Simionato]
  * Assigned a year label to each seismic event in the event based calculator
  * Now the ebrisk calculator supports the case of asset_correlation=1 too
  * Made it possible to export the losses generated by a specific event
  * Lowered the limit on the length of source IDs to 60 chars
  * Fixed excessive strictness when validating `consequenceFunction.id`
  * Added an `ucerf_rupture` calculator able to store seismic events and
    rupture data and reduced the data transfer

  [Daniele Viganò]
  * MANIFEST now includes all files, with any extension located in the
    tests folders. It is now possible to run tests from an installation
    made with packages

  [Michele Simionato]
  * Improved error message when the user gives a source model file instead of
    a source model logic tree file
  * Fixed the management of negative calculation IDs
  * Relaxed the tolerance so that the tests pass on Mac OS X
  * Implemented csv exporter for the ruptures
  * Optimized the epsilon generation in the ebrisk calculator for
    asset_correlation=0
  * Improved the performance of the scenario risk calculators
  * Now by default we do not save the ruptures anymore
  * Fixed a memory leak recently introduced in parallel.py
  * Simplified classical_risk (the numbers can be slightly different now)
  * Serialized the ruptures in the HDF5 properly (no pickle)
  * Introduced a parameter `iml_disagg` in the disaggregation calculator
  * Fixed `oq reduce` to preserve the NRML version
  * Fixed a bug when splitting the fault sources by magnitude

 -- Matteo Nastasi (GEM Foundation) <nastasi@openquake.org>  Mon, 23 Jan 2017 14:36:48 +0100

python-oq-engine (2.1.0-0~precise01) precise; urgency=low

  [Michele Simionato]
  * There is now a flag `save_ruptures` that can be turned off on demand;
    by default the ruptures are always saved in the event based calculators
  * Optimized the memory consumption when using a ProcessPoolExecutor (i.e
    fork before reading the source model) by means of a `wakeup` task
  * Reduced the splitting of the fault sources
  * Added a view `task_slowest` displaying info about the slowest task
    (only for classical calculations for the moment)
  * concurrent_tasks=0 disable the concurrency
  * Optimized the saving time of the GMFs
  * Changed the default number of concurrent tasks and increased the
    relative weight of point sources and area sources
  * Fixed the UCERF event loss table export and added a test for it
  * Optimized the computation of the event loss table
  * Introduced two new calculators ucerf_risk and ucerf_risk_fast

  [Paolo Tormene]
  * Added to the engine server the possibility to log in and out
    programmatically by means of HTTP POST requests

  [Michele Simionato]
  * Optimized the memory consumption of the event based risk calculators
  * Extended the `oq show` command to work in a multi-user environment
  * Improved the test coverage of the exports in the WebUI
  * Removed the SourceManager: now the sources are filtered in the workers
    and we do not split in tiles anymore
  * Made the full datastore downloadable from the WebUI
  * Added a command "oq db" to send commands the engine database
    (for internal usage)
  * By default the WebUI now displays only the last 100 calculations
  * Added more validity checks to the disaggregation parameters; split the
    sources even in the disaggregation phase
  * Added an optimized event based calculator computing the total losses by
    taxonomy and nothing else
  * Filtered the sources up front when there are few sites (<= 10)
  * Reduced the number of tasks generated when filter_sources is False
  * Saved engine_version and hazardlib_version as attributes of the datastore
  * Avoided saving the ruptures when ground_motion_fields is True
  * Finalized the HDF5 export for hazard curves, hazard maps and uniform
    hazard spectra
  * Restored a weight of 1 for each rupture in the event based calculator
  * Removed the MultiHazardCurveXMLWriter
  * Improved the saving of the ruptures in event based calculations
  * Reduced the data transfer due to the `rlzs_by_gsim` parameter
  * Added an HDF5 export for scenario GMFs
  * If `filter_sources` if false, the light sources are not filtered, but the
    heavy sources are always filtered
  * Now the dbserver can be stopped correctly with CTRL-C
  * Parallelized the splitting of heavy sources
  * Changed the event loss table exporter: now a single file per realization
    is exported, containing all the loss types
  * Removed the dependency from the Django ORM
  * Now the WebUI restarts the ProcessPoolExecutor at the end of each job,
    to conserve resources
  * Optimized the computation of hazard curves and statistics, especially
    for the memory consumption
  * Reduced the data transfer due to the `rlzs_assoc` and `oqparam` objects
  * Fixed a bug in the disaggregation calculator when a source group has
    been filtered away by the maximum distance criterium
  * Fixed an encoding error in the reports when the description contains a
    non-ASCII character
  * Changed the distribution framework: celery is supported in a way more
    consistent with the other approaches; moreover, ipyparallel is supported
  * Hazard maps are now a fake output, dynamically generated at export time
  * Made the number of produced tasks proportional to the number of tiles
  * Raised an error for event_based_risk producing no GMFs
  * Added a view for the slow sources
  * Transmitted the attributes of a SourceGroup to the underlying sources
  * Fixed the names of exported files for hazard maps in .geojson format
  * Added an header with metadata to the exported hazard curves and maps
  * Avoid storing filtered-away probability maps, thus fixing a bug
  * Restored the precalculation consistency check that was disabled during the
    transition to engine 2.0
  * Fixed a bug with `oq engine --delete-calculation`
  * Hazard curves/maps/uniform spectra can now be recomputed
  * Restored the early check on missing taxonomies
  * Raise an early error if an user forget the `rupture_mesh_spacing` parameter
  * Fixed a bug while deleting jobs from the db in Ubuntu 12.04
  * Ported the shapefile converter from the nrml_converters
  * Added source model information in the file `realizations.csv`
  * `oq engine --run job.ini --exports csv` now also exports the realizations
  * Introduced the format NRML 0.5 for source models
  * Added a check on the version in case of export errors
  * Extended `oq purge` to remove calculations from the database too
  * Fixed `--make-html-report`: the view task_info was not registered
  * Stored several strings as HDF5-variable-length strings
  * Fixed an export bug for the hazard curves in .geojson format
  * Removed the array cost_types from the datastore
  * Taxonomies with chars not in the range a-z0-9 were incorrectly rejected
  * Improved the XML parsing utilities in speed, memory, portability and
    easy of use
  * Forbidden the reuse of exposure because is was fragile and error prone
  * Fixed a bug with the `realizations` array, which in hazard calculations
    was empty in the datastore

 -- Matteo Nastasi (GEM Foundation) <nastasi@openquake.org>  Fri, 14 Oct 2016 11:07:26 +0200

python-oq-engine (2.0.0-0~precise01) precise; urgency=low

  [Michele Simionato]
  * Quoted the taxonomies in the CSV exports
  * Fixed a bug in classical_damage and added a master test for it
  * Fixed the escaping of the taxonomies in the datastore
  * Fixed the names of the exported risk files
  * Fixed a segfault in the WebUI when exporting files with h5py >= 2.4
  * Added a command `oq dbserver` to start/stop the database server
  * The engine exports the hazard curves one file per IMT
  * Exported lon and lat with 5 digits after the decimal point
  * Added a command `oq info --build-reports`
  * Introduced experimental support for exporting .hdf5 files

  [Daniele Viganò]
  * Reworked substantially the engine documentation: removed obsolete pages,
    updated to engine 2.0 and added instructions for Windows and Mac OS X
  * Remove oq_create_db script, db is created by the DbServer
  * Move oq_reset_db into utils and clean old code

  [Michele Simionato]
  * Now the DbServer automatically upgrades the database if needed
  * Renamed oq-lite -> oq and added a subcommand `oq engine`
  * Added a CSV reader for the hazard curves
  * Having time_event=None in the hazard part of a calculation is now valid
  * Added an exporter for the rupture data, including the occurrence rate
  * Refactored the CSV exporters
  * Moved celeryconfig.py; now celery must be started with
    `celery worker --config openquake.engine.celeryconfig`
  * Added a default location `~/oqdata/dbserver.log` for the DbServer log
  * Added an early check on the SA periods supported by the GSIMs
  * Now the gsim_logic_tree file is parsed only once
  * Added a document about the architecture of the engine
  * The realizations are now exported as a CSV file
  * Escaped taxonomies in the datastore
  * The Web UI log tool is now escaping the HTML
  * Moved openquake.commonlib.commands -> openquake.commands and
    openquake.commonlib.valid -> openquake.risklib.valid to have a
    linear tower of internal dependencies
  * Supported all versions of Django >= 1.5
  * Provided a better error message in the absence of openquake.cfg
  * Removed the check on the export_dir when using the WebUI
  * Reduce the data transfer of the realization association object
  * If uniform_hazard_spectra is true, the UHS curves are generated
    even if hazard_maps is false; the hazard maps are not exported
  * Optimized the filtering of PointSources
  * Initial work on the UCERF event based hazard calculator
  * Added a test calculation crossing the International Date Line (Alaska)

  [Daniele Viganò]
  * Remove the dependency from the python 'pwd' package which is not
    available on Windows
  * Supervisord init scripts are now provided for the dbserver, celery
    and the webui. Celery is not started by default, other two are.

  [Michele Simionato]
  * Another export fix: made sure it is run by the current user
  * Fixed the export: if the export directory does not exists, it is created
  * Introduced the configuration variable `multi_user`, false for source
    installations and true for package installations
  * Fixed the WebUI export
  * Removed the .txt outputs from the WebUI page engine/<output_id>/outputs
    (they are useful only internally)
  * Fixed the export: first the xml exporter is tried and then the csv exporter;
    if both are available, only the first is used, not both of them
  * Optimized the case when the epsilons are not required, i.e. all the
    covariance coefficients are zero in the vulnerability functions
  * Added another test for event based risk (`case_miriam`)
  * Revisited the distribution mechanism and refined the weight of the
    ruptures in the event based calculators to avoid generating slow tasks
  * Added an automatic help for the subcommands of oq-lite and managed
    --version correctly
  * The event based risk calculator now use different seeds for different
    realizations; also, the performance has been substantially improved
  * Improved the .rst reports with data transfer information
  * Removed the RlzsAssoc object from the datastore
  * Fixed the number of tasks generated by the risk calculators
  * Refactored the serialization of CompositionInfo instances to HDF5
  * Used exponential notation with 5 decimal digits in most exported XML files
  * Refactored the sampling mechanics in the event based calculators
  * The event_based_risk calculator infers the minimum intensity of the GMFs
    from the vulnerability functions (if not specified in the job.ini)
  * Fixed the `avg_losses-stats`: they were not generated in absence of
    loss curves
  * Added a command `oq-lite info --exports`
  * Added filtering on the mininum intensity also in the event based
    hazard calculator; improved the performance and memory occupation
  * Added a view displaying the calculation times by source typology
  * Fixed the test of GMPETable after the correction in hazardlib
  * Optimized the saving of the asset loss table
  * Optimized the case of multiple assets of the same taxonomy on the
    same point and introduced a datastore view `assets_by_site`
  * Fixed HDF5 segmentation faults in the tests for Ubuntu 16.04

  [Daniele Viganò]
  * Add support for Ubuntu 16.04 (xenial) packages
  * Removed the openquake_worker.cfg file because it is not used anymore

  [Michele Simionato]
  * Replaced PostgreSQL with SQLite
  * Introduced a dbserver to mediate the interaction with the database
  * Restored the signal handler to manage properly `kill` signals so that
    the workers are revoked when a process is killed manually
  * Fixed in a more robust way the duplicated log bug
  * Made more robust the killing of processes by patching concurrent.futures
  * Fixed a critical bug with celery not being used even when `use_celery`
    was true.
  * Improved the validation of NRML files
  * Added a command `oq-engine --show-log <job_id>`

  [Daniele Viganò]
  * Use the 'postgresql' meta package as dependency of the .deb
    package to support newer versions of Postgres; this makes
    Trusty package installable on Ubuntu 16.04 and Debian 8

  [Daniele Viganò, Michele Simionato]
  * Fixed a bug in `oq-engine --export-outputs`

  [Daniele Viganò, Matteo Nastasi]
  * Allow installation of the binary package on Ubuntu derivatives

  [Matteo Nastasi]
  * Backport of libhdf5 and h5py for ubuntu 'precise' serie

  [Michele Simionato]
  * Removed openquake/engine/settings.py
  * Made the dependency on celery required only in cluster installations
  * Integrated the authentication database in the engine server database
  * Fixed the description in the Web UI (before it was temporarily set to
    the string "A job").
  * Introduced filtering on the minimum intensity of the ground shaking
  * Solved the issue of serializing large SES collections, over the HDF5 limit
  * The loss maps and curves XML exporters now export the coordinates
    of the assets, not the coordinates of the closest hazard site
  * Stored the job.ini parameters into a table in the datastore
  * Added a check on the IMTs coming from the risk models
  * Changed the aggregate loss table exporter to export the event tags,
    not the event IDs
  * Fixed a bug with the CSV export of the ground motion fields
  * Fixed a bug with the export of UHS curves with `--exports=xml`
  * Reduced substantially the data transfer and the memory occupation
    for event based calculations with a large number of assets: we
    can run the California exposure with half million assets now
  * Fixed a bug in the SESCollection exporter
  * Changed the asset<->epsilons association: before for a given taxonomy the
    assets were ordered by `asset_ref`, now they are ordered by `id`. This
    has a minor impact on the numbers sensitive to the epsilons, akin to a
    change of seeds
  * Added a test on the ordering of the epsilons
  * Accepted `.` and `|` as valid characters for source IDs
  * Changed the GMF calculator to use a single seed per unique rupture
  * Changed the SESCollection exporter: now a single file is exported, before
    we were exporting one file per source model path per tectonic region model
  * Changed the event based calculators to avoid duplicating ruptures
    occurring more than once
  * Changed the risk calculators to work in blocks of assets on the same site
  * Made it possible to set different integration distances for different
    tectonic region types
  * Optimized the aggregation by asset in the event based risk calculator
  * Reporting the source_id when the filtering fails

 -- Matteo Nastasi (GEM Foundation) <nastasi@openquake.org>  Tue, 21 Jun 2016 14:17:03 +0200

python-oq-engine (1.9.1-0~precise01) precise; urgency=low

  [Michele Simionato]
  * Fixed a bug in the Web UI when running a risk calculation starting
    from a previous calculation

 -- Matteo Nastasi (GEM Foundation) <nastasi@openquake.org>  Mon, 07 Mar 2016 11:11:59 +0100

python-oq-engine (1.9.0-0~precise01) precise; urgency=low

  [Michele Simionato]
  * Fixed a bug such that in some circumstances the logging stream handler
    was instantiated twice, resulting in duplicated logs
  * Changed the default job status to 'executing' (was 'pre_executing')
  * Fixed the ordering of the logs in the Web UI
  * Removed the dependency from PostGIS
  * Restored the monitoring which was accidentally removed
  * Removed the obsolete option `--hazard-output-id`
  * Printed the names of the files exported by the engine, even when there
    are multiple files for a single output
  * Introduced four new tables job, output, log, performance: all the other
    60+ database tables are not used anymore

 -- Matteo Nastasi (GEM Foundation) <nastasi@openquake.org>  Wed, 02 Mar 2016 14:33:38 +0100

python-oq-engine (1.8.0-0~precise01) precise; urgency=low

  [Michele Simionato]
  * Removed two `oq-engine` switches (`--export-stats` and `--list-inputs`)
    and fixed `--show-view`; unified `--delete-hazard-calculation` and
    `--delete-risk-calculation` into a single `--delete-calculation`
  * Updated `make_html_report.py` to extract the full report from the
    datastore
  * If `use_celery` is true, use celery to determine a good default for
    the parameter `concurrent_tasks`
  * Made celery required only in cluster situations
  * Fixed the duplication of exported result in the classical_damage
    calculator when there is more than one realization
  * Removed several obsolete or deprecated switches from the `oq-engine` command
  * Replaced all classical calculators with their lite counterparts
  * Fixed the site-ordering in the UHS exporter (by lon-lat)

  [Paolo Tormene]
  * Added API to validate NRML

  [Michele Simionato]
  * The engine can now zip files larger than 2 GB (used in the export)
  * Now the loss maps and curves are exported with a fixed ordering: first
    by lon-lat, then by asset ID
  * Replaced the old disaggregation calculator with the oq-lite one

 -- Matteo Nastasi (GEM Foundation) <nastasi@openquake.org>  Mon, 15 Feb 2016 12:06:54 +0100

python-oq-engine (1.7.0-0~precise01) precise; urgency=low

  [Michele Simionato]
  * Fixed an encoding bug in --lhc
  * Fixed an export bug: it is now possible to export the outputs generated
    by another user, if the read permissions are set correctly

 -- Matteo Nastasi (GEM Foundation) <nastasi@openquake.org>  Mon, 14 Dec 2015 10:40:26 +0100

python-oq-engine (1.6.0-0~precise01) precise; urgency=low

  [Daniele Viganò]
  * Added the oq_reset_db script. It removes and recreates the database and
    the datastore

  [Matteo Nastasi]
  * Demos moved to /usr/share/openquake/risklib

  [Michele Simionato]
  * Removed the 'view' button from the Web UI
  * Removed the epsilon_sampling configuration parameter
  * Made customizable the display_name of datastore outputs (before it was
    identical to the datastore key)
  * The zip files generated for internal use of the Web UI are now hidden
  * Made visible to the engine only the exportable outputs of the datastore
  * Closed explicitly the datastore after each calculation
  * Replaced the old scenario calculators with the HDF5-based calculators
  * Fixed a very subtle bug in the association queries: some sites outside
    of the region constraint were not discarded in some situations
  * Removed the self-termination feature `terminate_job_when_celery_is_down`
  * Removed the epsilon sampling "feature" from the scenario_risk calculator
  * Replaced the event based calculators based on Postgres with the new ones
    based on the HDF5 technology

 -- Matteo Nastasi (GEM Foundation) <nastasi@openquake.org>  Tue, 17 Nov 2015 11:29:47 +0100

python-oq-engine (1.5.1-0~precise01) precise; urgency=low

  [Michele Simionato]
  * Fixed a bug affecting exposures with multiple assets on the same site

 -- Matteo Nastasi (GEM Foundation) <nastasi@openquake.org>  Fri, 25 Sep 2015 14:22:08 +0200

python-oq-engine (1.5.0-0~precise01) precise; urgency=low

  [Michele Simionato]
  * The event based calculators in the engine are now officially deprecated
    and they raise a warning when used
  * Optimization: we do not generate the full epsilon matrix if all
    coefficients of variation are zero
  * Fixed two subtle bugs in the management of the epsilons: it means that
    all event based risk calculations with nonzero coefficients of variations
    will produce slightly different numbers with respect to before
  * Removed excessive checking on the exposure attributes 'deductible' and
    'insuredLimit' that made it impossible to run legitimate calculations
  * Changed the meaning of 'average_loss' for the aggregated curves: now it
    is the sum of the aggregated losses in the event loss table,
    before it was extracted from the aggregated loss curve
  * Changed the way the average losses (and insured average losses) are
    computed by the event based risk calculator: now they are extracted
    from the event loss table, before they were extracted from the loss curves
  * Set to NULL the stddev_losses and stddev_insured_losses for the event based
    risk calculator, since they were computed incorrectly
  * Introduced a new experimental command
    'oq-engine --show-view CALCULATION_ID VIEW_NAME'; the only view available
    for the moment is 'mean_avg_losses'
  * Negative calculation IDs are interpreted in a Pythonic way, i.e. -1
    means the last calculation, -2 the calculation before the last one, etc.
  * If a site parameter is more distant than 5 kilometers from its closest
    site, a warning is logged
  * Changed the splitting of fault sources to reduce the number of generated
    sources and avoid data transfer failures if rupture_mesh_spacing is too
    small
  * Changed the event loss table export: now the CSV file does not contain
    the magnitude and the rows are ordered by rupture tag first and loss second
  * Removed the calculator EventBasedBCR
  * Longitude and latitude are now rounded to 5 digits
  * Fixed a very subtle bug in the vulnerability functions, potentially
    affecting calculations with nonzero coefficients of variation and nonzero
    minIML; the numbers produced by the engine were incorrect; see
    https://bugs.launchpad.net/oq-engine/+bug/1459926
  * 'investigation_time' has been replaced by 'risk_investigation_time' in
    risk configuration files
  * Initial support for Django 1.7

  [Daniele Viganò]
  * Removed the bin/openquake wrapper: now only bin/oq-engine is
    available

  [Michele Simionato]
  * Added parameter parallel_source_splitting in openquake.cfg

  [Daniele Viganò]
  * setup.py improvements
  * Added MANIFEST.in
  * celeryconfig.py moved from /usr/openquake/engine to
    /usr/share/openquake/engine

  [Matteo Nastasi]
  * Packaging system improvement

 -- Matteo Nastasi (GEM Foundation) <nastasi@openquake.org>  Wed, 23 Sep 2015 15:48:01 +0200

python-oq-engine (1.4.1-0~precise01) precise; urgency=low

  [Michele Simionato]
  * Added a new 'ebr' hazard/risk calculator
  * Fixed the engine core export: now it can export datastore outputs as
    zip files
  * Now the parameter concurrent_tasks is read from the .ini file
  * Parallelized the source splitting procedure
  * Fixed a bug in the hazard calculators which were not using the parameter
    concurrent_tasks from the configuration file

 -- Matteo Nastasi (GEM Foundation) <nastasi@openquake.org>  Fri, 15 May 2015 10:06:26 +0200

python-oq-engine (1.4.0-2~precise01) precise; urgency=low

  [Daniele Viganò]
  * Fixed debian/control: add missing lsb-release to build deps

 -- Matteo Nastasi (GEM Foundation) <nastasi@openquake.org>  Fri, 08 May 2015 14:33:26 +0200

python-oq-engine (1.4.0-1~precise01) precise; urgency=low

  [Matteo Nastasi, Daniele Viganò]
  * Fixed dependencies version management

 -- Matteo Nastasi (GEM Foundation) <nastasi@openquake.org>  Thu, 07 May 2015 14:14:09 +0200

python-oq-engine (1.4.0-0~precise01) precise; urgency=low

  [Matteo Nastasi, Daniele Viganò]
  * Add binary package support for both Ubuntu 12.04 (Precise)
    and Ubuntu 14.04 (Trusty)

  [Michele Simionato]
  * Removed the SiteModel table: now the association between the sites and the
    site model is done by using hazardlib.geo.geodetic.min_distance

  [Daniele Viganò]
  * added authentication support to the 'engineweb' and the 'engineserver'

  [Michele Simionato]
  * the aggregate loss curves can be exported in CSV format

  [Matteo Nastasi]
  * added 'outtypes' attribute with list of possible output types for
    each output item in outputs list API command
  * added '/v1/calc/<id>/status' API command
  * added 'engineweb' django application as local web client for oq-engine

  [Michele Simionato]
  * Renamed the maximum_distance parameter of the risk calculators to
    asset_hazard_distance, to avoid confusion with the maximum_distance
    parameter of the hazard calculators, which has a different meaning;
    is it an error to set the maximum_distance in a job_risk.ini file
  * Added to the API an URL /v1/calc/:calc_id/remove to hide jobs
  * A new key is_running is added to the list of dictionaries returned by
    the URL /v1/calc/list
  * Replaced the mock tests for the engine server with real functional tests
  * Added a resource /v1/calc/:calc_id/traceback to get the traceback of a
    failed calculation
  * Now the logs are stored also in the database, both for the controller node
    and the worker nodes
  * Bypassed Django when deleting calculations from the database: this avoids
    running out of memory for large calculations
  * Fixed an issue in the scenario calculator: the GMFs were not filtered
    according to the distance to the rupture
  * Now critical errors appear in the log file
  * Added a --run command to run hazard and risk together
  * Fixed bug in the event based calculator; in the case
    number_of_logic_tree_samples > 0 it was generating incorrect hazard curves.
    Also improved (a lot) the performance in this case.
  * Fixed a tricky bug happening when some tectonic region type are filtered
    away.
  * The event based risk calculator now save only the non-zero losses in
    the table event_loss_asset.
  * Added a CSV exporter for the Stochastic Event Sets, for debugging purposes.
  * The GMF CSV exporter now sorts the output by rupture tag.

  [Matteo Nastasi]
  * Each pull request must be accompanied by an update of the debian
    changelog now.

 -- Matteo Nastasi (GEM Foundation) <nastasi@openquake.org>  Thu, 07 May 2015 11:33:24 +0200

python-oq-engine (1.3.0-1) precise; urgency=low

  [Matteo Nastasi]
  * gunzip xml demos files after copied into /usr/openquake/engine directory

 -- Matteo Nastasi (GEM Foundation) <nastasi@openquake.org>  Thu, 26 Feb 2015 16:35:20 +0100

python-oq-engine (1.3.0-0) precise; urgency=low

  [Michele Simionato]
  * Updated python-django dependency >= 1.6.1, (our repository already
    includes a backported version for Ubuntu 'precise' 12.04); this change
    makes unnecessary "standard_conforming_strings" postgresql configuration
    variable setting
  * The event based risk calculator is able to disaggregate the event loss
    table per asset. To enable this feature, just list the assets you are
    interested in in the job.ini file: "specific_assets = a1 a2 a3"
  * We have a new hazard calculator, which can be invoked by setting in the
    job.ini file: "calculation_mode = classical_tiling"
    This calculators is the same as the classical calculator (i.e. you will
    get the same numbers) but instead of considering all the hazard sites at
    once, it splits them in tiles and compute the hazard curves for each tile
    sequentially. The intended usage is for very large calculations that
    exceed the available memory. It is especially convenient when you have
    very large logic trees and you are interested only in the statistics (i.e.
    mean curves and quantile curves). In that case you should use it with the
    option individual_curves=false. Notice that this calculator is still in
    an experimental stage and at the moment is does not support UHS curves.
    Hazard maps and hazard curves are supported.
  * We have a new risk calculator, which can be invoked by setting in the
    job.ini file: "calculation_mode = classical_damage"
    This calculator is able to compute the damage distribution for each asset
    starting from the hazard curves produced by the classical
    (or classical_tiling) calculator and a set of fragility functions. Also
    this calculator should be considered in experimental stage.
  * A significant change has been made when the parameter
    number_of_logic_tree_samples is set to a non-zero value. Now, if a branch
    of the source model logic tree is sampled twice we will generate the
    ruptures twice; before the ruptures were generated once and counted twice.
    For the classical calculator there is no effect on the numbers (sampling
    the same branch twice will produce two copies of identical ruptures);
    however, for the event based calculator, sampling the same branch twice
    will produce different ruptures. For instance, in the case of a simple
    source model with a single tectonic region type, before we would have
    generated a single file with the stochastic event sets, now we generate
    number_of_logic_tree_samples files with different stochastic event sets.
    The previous behavior was an optimization-induced bug.
  * Better validation of the input files (fragility models, job.ini)
  * The ability to extract the sites from the site_model.xml file
  * Several missing QA tests have been added
  * The export mechanism has been enhanced and more outputs are being exported
    in CSV format
  * New parameter complex_fault_mesh_spacing
  * Some error messages have been improved
  * A lot of functionality has been ported from the engine to oq-lite,
    i.e.  a lite version of the engine that does not depend on
    PostgreSQL/PostGIS/Django nor from RabbitMQ/Celery. This version is
    much easier to install than the regular engine and it is meant for
    small/medium computation that do not require a cluster. The engine
    demos, have been moved to the oq-risklib repository, so that they can
    be run via the oq-lite command without installing the full engine.
  * Currently the following calculators have been ported (all are to be
    intended as experimental): classical hazard, classical tiling, event
    based hazard, scenario hazard, classical risk, scenario damage,
    classical damage.

 -- Matteo Nastasi (GEM Foundation) <nastasi@openquake.org>  Thu, 26 Feb 2015 10:44:03 +0100

python-oq-engine (1.2.2-0) precise; urgency=low

  * consistency in version management between debian/ubuntu package and
    library from git sources

 -- Matteo Nastasi (GEM Foundation) <nastasi@openquake.org>  Thu, 18 Dec 2014 16:25:05 +0100

python-oq-engine (1.2.1-2) precise; urgency=low

  * Fixed custom dependencies versions (again)

 -- Matteo Nastasi (GEM Foundation) <nastasi@openquake.org>  Tue, 16 Dec 2014 10:48:19 +0100

python-oq-engine (1.2.1-1) precise; urgency=low

  * Fixed custom dependencies versions

 -- Matteo Nastasi (GEM Foundation) <nastasi@openquake.org>  Tue, 16 Dec 2014 09:48:19 +0100

python-oq-engine (1.2.1-0) precise; urgency=low

  * Fixed the logging handler

 -- Matteo Nastasi (GEM Foundation) <nastasi@openquake.org>  Mon, 15 Dec 2014 10:17:30 +0100

python-oq-engine (1.2.0-3) precise; urgency=low

  * Add constraint on python-django dependency version

 -- Matteo Nastasi (GEM Foundation) <nastasi@openquake.org>  Thu, 11 Dec 2014 10:04:45 +0100

python-oq-engine (1.2.0-2) precise; urgency=low

  * More precise exception message

 -- Matteo Nastasi (GEM Foundation) <nastasi@openquake.org>  Wed, 10 Dec 2014 16:21:06 +0100

python-oq-engine (1.2.0-1) precise; urgency=low

  * Bugs fixed in 1.2 release: http://goo.gl/GjbF2r
  * Replace a reference to the 'openquake' command with 'oq-engine'
  * Moved the expected outputs of the ScenarioDamage QA tests in qa_tests_data
  * Moved the logic tree realizations into commonlib
  * It is now possible to compute the uniform spectra even when
    individual_curves is false
  * Reduced the precision when exporting GMFs to XML
  * Fixed test_job_from_file
  * Delayed the OqParam validation
  * Simplified the monitoring
  * Extract the QA tests data from the engine
  * Renamed commonlib.general -> baselib.general
  * Removed the dependency from oq-commonlib
  * Avoid warning no XML exporter for event_loss
  * Update packager and postinst to use the openquake2 db (new default one)
  * Use shallow-clone to improve CI builds speed
  * Download calculation results as files
  * Added an API to retrieve the engine version
  * Unified the export framework for hazard and risk
  * Fast export of the GMFs
  * Fast scenario export
  * Fixed test_is_readable_all_files_lack_permissions when run as root
  * Now 'test_script_lower_than_current_version' does not require an Internet
    connection
  * Warn the user if she asks for statistical outputs but using a single hazard
    output
  * Move the calculation of input/output weights into commonlib
  * Changed the export_dir in several tests
  * Now the packagers makes a HTML report with the performances of the demos
  * Remove hardcoded references to openquake2 in oq_create_db
  * Move JobStats creation inside job_from_file
  * Fixed precision
  * Align openquake_worker.cfg with openquake.cfg
  * Implement memory hard limit control
  * Using commonlib.readinput.get_source_models
  * Check that the hazard calculation mode is consistent with risk calculation
    mode
  * Rollback only if a transaction is on
  * Fixed a bug in export_risk
  * Daily html report
  * Reflected the API change in commonlib.readinput.get_oqparam
  * Updated the engine to cope with the changes in risklib and commonlib
  * Fixed the name of the SES file
  * Changed some hard-coded weights in general.py
  * Changed the import of the calc module
  * Drop risk calculation table
  * Simplified the risk calculators
  * Reflected the API change in hazardlib.calc.gmf.GmfComputer
  * Added a test for duplicated tags in import_gmf_scenario.py
  * Implemented losses per event per asset
  * Dependency check
  * Removed more risk unit tests
  * Removed another couple of redundant tests
  * Remove check on setup.py version since now it's taken from init
  * Fixed _calc_to_response_data
  * Fixed bug when running risk calculations from the platform
  * openquake wrapper script
  * Changed version number in setup.py too
  * Updated version to 1.2
  * Renamed nrml_version->commonlib_version
  * Fixed a bug in the engine server (wrong calculation_id)
  * Fix oq-engine command name in output list
  * Removed the dependency from nrmllib
  * Fixed two merge errors
  * Important fixes pre-2.0 copied from the better-risk branch
  * Renamed the command openquake->oq-engine
  * Change ses collection
  * Fixed the migration script 0007
  * Fixed a bug with the quantile_hazard_curves attribute
  * Removed EventBasedHazardCalculatorTestCase
  * Remove the hazard_calculation table
  * correct complex source for wrong order in edges points
  * missing file open fixed
  * Removed routing tests
  * Added the script correct_complex_sources
  * Complex surf validation
  * Insert the IMT in the db, if not already there
  * The intensity measure types are now sorted also in the scenario calculator
  * Simplified the QA test scenario_damage/case_4
  * Enable 'set -x' when $GEM_SET_DEBUG is true
  * Remove a try finally in engine server task.py
  * Simplification because now the maximum_distance is mandatory
  * Fixed a wrong source model used in the Event Based export test
  * Fixed the what_if_I_upgrade check
  * Added a table imt_taxonomy
  * Fixed the management of missing db upgrades
  * Now the engine is using the new validation mechanism for the hazard sources
  * Fixed the name of a field (risk_job_id->job_id)
  * Special case when the hazard is known at the exact sites of the assets
  * Moved the epsilons from the getters to the database
  * Update the database name in openquake_worker.cfg
  * Removed the old validation mechanism
  * The parameter concurrent_tasks must be available to the workers too
  * Solved the problem with UHS
  * Fixed master https://ci.openquake.org/job/master_oq-engine/1208
  * If individual_curves is set, multi-imt curves must not be generated
  * --what-if-I-upgrade functionality
  * Stats only
  * Short output summary
  * Removed task_no
  * Hazard curves from gmfs
  * Fixed a critical bug with --hazard-output-id
  * Fix the test check_limits_event_based
  * Changed the output_weight for the event based calculator
  * Introduced --hazard-job-id and made it possible to reuse exposures imported
    in the hazard part of the computation
  * Replaced the ScenarioGetter with the GroundMotionFieldGetter
  * Return loss matrix
  * Removed --schema-path from oq_create_db
  * Calculation limits
  * Fixed a bug on tablespace permissions
  * Make the event based calculator more debuggable
  * Added the column uniq_ruptures to the table source_info
  * Db migrations
  * Db migrations 2
  * Saved more sources in source_info
  * Perform means and quantiles in memory
  * Parallel filtering
  * Reintroduce the 'terminate_job_when_celery_is_down' config option
  * Fix risk disaggregation
  * Ordering the sources after filtering-splitting
  * Source ordering
  * Gmf from ruptures
  * Fixed a stupid bug with OQ_TERMINATE_JOB_WHEN_CELERY_IS_DOWN
  * Introduced a variable OQ_TERMINATE_JOB_WHEN_CELERY_IS_DOWN
  * The random seeds have now a default value of 42
  * Added a check for invalid quantile computations
  * Now hazard calculations can be deleted safely
  * Add a file openquake_worker.cfg to be read in the workers
  * Simplified the LOG_FORMAT by removing the name
  * Avoid an ugly error when no tasks are spawned
  * Added a view on the event loss table for convenience of analysis
  * Epsilon sampling feature
  * Distribute-by-rupture phase 2
  * Restored distribution-by-rupture in the event based calculator
  * Provide a good error message when a source model contains GSIMs not in the
    file gsim_logic_tree
  * Moved parse_config from the engine to commonlib
  * Added a test checking the existence of the __init__.py files and fixed the
    QA test classical/case_15
  * Refactored initialize_realizations and added a warning when
    num_samples > num_realizations
  * Fixed a missing import
  * Saving the rupture hypocenter fully into the database
  * Removed an offending ALTER OWNER
  * Source info table
  * Added a test for sampling a large source model logic tree
  * Hazard curves from gmfs
  * Removed num_sites and num_sources from job_stats
  * Removed redundant tests
  * Retrieved the correct output directly, not via an order by
  * Making use of commonlib.parallel in the engine
  * Enhanced qatest_1, so that it subsumes regression_1 and regression_2
  * Taking advantage of the new riskloaders in commonlib
  * Added a missing integer cast
  * Changed disagg/case_1 to use full enumeration
  * Fixed the ordering of the ruptures in the event based calculator
  * Fixed a bug in the GroundMotionValuesGetter
  * Reflected the API change in refactor-risk-model
  * Sent the tectonic region types with less sources first, and fixed
    an ordering bug in a QA test
  * Turn AMQPChannelExceptions into warnings
  * Hide the SES output from a scenario calculator
  * Add a debug flag to enable set -x in packager.sh
  * Better task spawning
  * Reflected the changes to the GmfComputer in hazardlib
  * Fixed the bug in the risk event based calculator with multiple realizations
  * Fix gmf duplication
  * Removed the need for logictree.enumerate_paths
  * Fixed a small bug
  * Removed a commonlib dependency breaking the oqcreate script
  * Now the indices of the filtered sites are stored in the
    ProbabilisticRupture table
  * Fixed another import
  * Fixed a wrong import
  * Moved logictree to commonlib and fixed all the tests
  * Removed the obsolete table hzrdr.ses and small refactoring
  * Tasks with fewer assets are submitted first
  * Better parallelization of the risk calculators
  * Reducing the celery timeout from 30s to 3s
  * Fixed a tricky bug in the scenario calculator with duplicate imts
  * Fixed the ScenarioExportTestCase by changing the position of the points
  * The scenario calculator is now block-size independent
  * Use only the relevant tectonic region types to build the GMPE logic tree
  * Fixed a broadcasting in the classical calculator
  * Saving memory on the controller node
  * Restored the source model sampling feature
  * Complex logic tree test
  * Solved the block size dependence in the risk calculators
  * Fixed a critical ordering bug
  * Changed the _do_run_calc signature
  * Avoid returning duplicated data in the classical calculator
  * Changed the order of the statements in 01-remove-cnode_stats.sql
  * Added a cache on the GSIMs for the probabilities of no exceedence in the
    classical calculator
  * Fix the export of GmfSets in the case of multiple source models
  * Fixed underflow error in postgres
  * Fixed a bug with celery ping
  * Avoid errors on signals when the engine is run through the server
  * Errors in a task are converted into a RuntimeError
  * Remove calculation unit
  * The IML must be extrapolated to zero for large poes
  * Log a warning when more than 80% of the memory is used
  * Refactored the hazard getters
  * Removed the SES table
  * Added a nice error message for far away sources
  * Add support in the engine for a local_settings.py
  * Send the site collection via rabbitmq, not via the database
  * Improvements to the CeleryNodeMonitor
  * Minimal tweaks to the risk calculators
  * Save the number of sites in JobStats as soon as it is available
  * Fix branch var to be compliant within the new CI git plugin
  * Restored the lost fine monitoring on the hazard getters
  * Cluster monitor
  * Celery check
  * Removed the obsolete table uiapi.cnode_stats
  * Make use of the light site collection introduced in hazardlib
  * Optimize the disaggregation calculator
  * Fix a memory leak of celery
  * Remove python-gdal and fix issue with postinst
  * Manual pickling/unpickling
  * Updates Copyright to 2014
  * The rupture tag must be unique
  * Turn SIGTERM into SIGINT
  * Remove another engine-server test script from pylint
  * Removed the dependency on the current working directory from
    utils_config_test
  * Replace README.txt with README.md in the packager script
  * Increase the tolerance in the disaggregation test
  * Readme merge
  * Avoid storing copies of the ruptures
  * Untrapped exceptions in oqtask give ugly error messages
  * Support for posting zipfiles to the engine-server
  * Using iter_native in celery
  * Added test for the loss_fraction exporter
  * Fixed a missing loss_type in export_loss_fraction_xml
  * Merging the engine server inside the engine repository
  * Removing ruptures phase 2
  * Restored qatest 1
  * Added tests for failing computations
  * Removed the progress handler from the engine
  * Better error and logging management
  * Exclude tests folder from pylint check
  * Fixing the build master_oq-engine #790
  * Ruptures are not read from the database anymore, only written
  * In development mode celery is automatically started/stopped together with
    the engine server
  * Remove common directory from risk demos
  * Remove duplication hazard risk
  * Removing the duplication run_hazard/run_risk in engine.py
  * Renamed directories and packages to be consistent with GEM conventions
  * Fixed test_initialize_sources
  * Getting a more uniform distribution of the tasks
  * Remove celery
  * Remove time_span from disaggregation calculator
  * Return the traceback from celery to the controller node
  * If there are no GMVs within the maximum distance for the given assets, the
    computation should not fail with an ugly error but print a warning
  * Better error management
  * Fixed a stupid error in compute_hazard_curves
  * Support for non-parametric sources
  * Fixed the issue of slow sources
  * Fixed the two upgrade scripts breaking the migration from 1.0 to 1.1
  * Add --export-hazard-outputs and --export-risk-outputs switches; also add
    geojson export for hazard curves
  * Light monitor
  * Set CELERY_MAX_CACHED_RESULTS = 1
  * Changed from relative path to full path
  * Fix the feature "import gmf scenario data from file"
  * version: remove warning for pkg install + git program installed case
  * Remove block_size and point_source_block_size
  * Move the unit tests inside the openquake.engine directory
  * Version visualization improvement
  * Added missing CASCADE on a DB migration script
  * Raised the tolerance in ClassicalHazardCase13TestCase
  * In the event based calculator split by ruptures, not by SES
  * BROKER_POOL_LIMIT is causing problem so set it to none
  * Split area sources
  * Force BROKER_POOL_LIMIT to 10
  * Fixed an upgrade script
  * Prefiltering sources in all calculators
  * Savaged the easy part of the work on the decouple-logic-trees branch
  * Changed the way hazard map are interpolated
  * Fixed a bug with static urls
  * Remove database related code
  * Removed hazard curve progress
  * Improved the IMT management in the engine by leveraging the new
    functionality in hazardlib
  * Configuration file for storing oq-platform connection parameters
  * Add loss type to risk outputs
  * Remove parsed source
  * Fix remove demos symlinks
  * gmf.lt_realization_id can be NULL
  * Fixed the _prep_geometry feature of Risk and Hazard calculations
  * Remove a reference to the removed view hzrdr.gmf_family
  * Engine-Server: support for multiple platform installations
  * Removed the complete_logic_tree flags
  * Fixed setup.py
  * Removed the SourceProgress table
  * New risk demos
  * Run a risk calculation
  * Remove validation on site models
  * Removed the rest of the stuff related to the supervisor
  * Removed the supervisor, redis, kombu and related stuff
  * Removed a wrong import
  * An import ordering issue is breaking Jenkins
  * Various small fixes for oq_create_db script
  * Do not register a progress handler if it is not passed
  * Engine Unit test fix
  * Geonode integration
  * Progress Bar support
  * Finally fixed the dependency from the blocksize in the event based
    calculator
  * A simple fix for engine_test.py
  * Replace numpy arrays with postgres array fields in output tables
  * Dump and restore Stochastic Event Set
  * Removed the old distribution and used parallelize as default distribution
    mechanism everywhere
  * Change the distribution in the risk calculators
  * Save in job_stats how much the database increased during the current
    computation
  * Removed calc_num task properly
  * Change dist classical
  * Improve the table job_stats
  * Now the CacheImporter infers the fields from the database, in the right
    order
  * Removed parsed_rupture_model from the db
  * The revoke command should not terminate the workers
  * Remove JobCompletedError
  * Override hazard investigation time in risk event based calculator
  * Companion of https://github.com/gem/oq-engine/pull/1298/
  * Companion of https://github.com/gem/oq-nrmllib/pull/116
  * Simplify schema
  * Filter the sources before storing them in the database
  * Improve the parallelize distribution
  * Fix disaggregation
  * Changed the distance in hazardlib
  * Improve memory consumption in the GMF calculation
  * The file with the exported disagg matrix must contain the poe in the name
  * The multiple sites QA test (classical/case_13) broke
  * Solve the dependency from the parameter concurrent_tasks
  * QA test for multiple sites
  * Cross domain ajax fix for view methods [r=matley] [f=*1234765]
  * Tweaks to make platform calcs work [r=matley] [f=*1234765]
  * Create job and calculation objects in a transaction
  * Make test fixtures optional
  * Get the list of the available magnitude scaling relationships at runtime
  * Save memory when exporting the GMF
  * Fixed a typo in an ordering query
  * Insured loss curves statistics
  * When exporting the GMF, we need to export the rupture tags, not the ids
  * Hazard Curve Parser import update [r=micheles] [f=*trivial]
  * To save space in the db and to avoid running into the text field size
    limit, change model_content.raw_content to store gzipped content
  * Add a tag to the ruptures
  * Change the dump/restore procedures to work with directories, not tarfiles
  * Fix risk QA tests fixtures
  * Documentation for the REST API
  * Fix hazard_curve_multi export path
  * Revise insured losses algorithm
  * Post-calculation migration
  * Correction of baseline DB revision
  * Review Risk demos
  * A couple of fixes to scenario tests
  * Compute standard deviation of losses
  * Validate time_event
  * Add 404 responses in the case of non-existent artifacts
  * Run calcs, part 2
  * Minor loss map export fix
  * Fix for installing source code via pip/git
  * Remove cache from HazardCurveGetterPerAsset
  * Changed an import from nrmllib
  * Pyflakes fixes to the calculators and engine module
  * Reading logic trees from DB - follow up (fix for a careless refactoring
    error)
  * Raise an error when no gmvs are available in a scenario computation
  * Small fix in dump_hazards.py: the filenames list contained duplicates
  * Add 'engine' functionality to disable the job supervisor
  * Read logic trees from DB (instead of the filesystem)
  * Extend forms.CharField to allow null values
  * Small fixes to the script restore_hazards.py
  * Update test fixtures used for risk scenario calculations
  * Trivial: Some small tweaks/cleanups
  * File parsing fix
  * Risk BaseCalculator refactoring
  * Run calculations via REST API (initial sketch)
  * Better input loading (update to 'engine' API)
  * Update Risk Event Based QA test
  * Fixed a very subtle bug with the ordering of sites
  * Added index to hzrdi.hazard_site
  * Updated tests to the new interface
    of 'openquake.engine.db.models.SiteCollection'
  * Compute ground motion values from Stochastic Event Set
    in a risk calculation
  * "List calc results" views
  * Misc. engine fixes to stabilize the build
  * Record all OQ software versions in oq_job
  * Export to path or file (not just path)
  * Minor fix to risk QA test collection
  * Engine API improvements
  * Hazard map GeoJSON export
  * Refactoring: moved risk calculation logic to risklib
  * GeoJSON loss map support
  * GeoJSON export prep
  * Include API version in URLs
  * 'calc info' views
  * Rough sketch of the 'list calculations' views
  * Export loss_fraction quantile fix
  * Fix 'hazard_curve_multi' export
  * Fix Risk QA test collection (nosetests)
  * Remove site_collection column from the database
  * Pack and risk demos LP: #1197737
  * Added more monitoring to the hazard calculators

 -- Matteo Nastasi (GEM Foundation) <nastasi@openquake.org>  Wed, 10 Dec 2014 11:17:03 +0100

python-oq-engine (1.0.0-1) precise; urgency=low

  * 'occupants' is now a float
  * Hazard curve import tool: updated NRML hazard curve parser
  * Made sure that the task_ids are stored in the performance table soon enough
    (LP: #1180271)
  * Added fixtures for risk tests
  * Some support to compute avg and std for the GMFs (LP: #1192413)
  * Renamed the GMF tables (LP: #1192512)
  * Kill running celery tasks on job failure (LP: #1180271)
  * Removed 'patches' folder
  * Event loss csv: fix delimiting character (LP: #1192179)
  * Fixed restore_hazards_test.py (LP: #1189772)
  * Fix restore hazards (LP: #1189772)
  * Fix risk/classical/case_3 (LP: #1190569)
  * Fix get_asset_chunk unit test
  * Added dumping of ses_collection/ses/ses_rupture (LP: #1189750)
  * Fixed the issue with sequences in restore_hazards.py (LP: #1189772)
  * Risk Probabilistic Event Based Calculator - QA Test
  * Fix the GMF export and tables (LP: #1169078,#1187413)
  * Some work to fix qa_tests/risk/event_based_bcr (LP: #1188497)
  * Run risk demos to test the package (LP: #1188117)
  * Update risk demos
  * renamed units -> number_of_units. Support for asset_category == "population"
    (LP: #1188104)
  * Fixed the z1pt0<->z2pt5 inversion problem (LP: #1186490)
  * Removed the special case for gmf_scenario
  * Exposure DB schema update (LP: #1185488)
  * Fix the site_data table to store one site per row; change gmf_agg to point
    to site_data (LP: #1184603)
  * Fix export of Benefit Cost Ratio calculator outputs. (LP: #1181182)
  * Inserted the GMFs with the CacheInserter instead of the BulkInserter
    (LP: #1184624)
  * Added better instrumentation to the hazard getters
  * Make the engine smart enough to infer the right block size (LP: #1183329)
  * New risk demos (LP: #1180698,#1181182)
  * Time event validation fix (LP: #1181235)
  * Unicode list cast fix
  * Implement distribution by SES in the event based hazard calculator
    (LP: #1040141)
  * Remove gmf scenario (LP: #1170628)
  * Purge gmf table (LP: #1170632)
  * Parallelize the queries of kind "insert into gmf agg" by using the standard
    mechanism (LP: #1178054)
  * Skipped hazard/event_based/case_4/test.py (LP: #1181908)
  * Remove the dependency from the gmf/gmf_set tables in the XML export
    procedure (LP: #1169078)
  * Saved memory in the hazard getters by returning only the distinct GMFs
    (LP: #1175941)
  * Fixed the case of no gmfcollections and cleaned up the post processing
    mechanism (LP: #1176887)
  * Filter the ruptures according to the maximum_distance criterium
    (LP: #1178571)
  * New hazard demos (LP: #1168756)
  * Parallelize insert into gmf_agg table (LP: #1178054)
  * Removed some verbose logs in debug mode (LP: #1170938)
  * lxc sandbox - improved CI with sandboxed source tests (LP: #1177319)
  * Report "calculation", not the job (LP: #1178583)
  * Fix performance_monitor_test.py on Mac OS X (LP: #1177403)
  * Remove config.gem files from demos
  * Vulnerability functions for contents, occupants and non-structural damage
    (LP: #1174231)
  * Improved the memory profiling (LP: #1175941)
  * Cleanup of the hazard getters and small improvements to help the performance
    analysis of risk calculators (LP: #1175941)
  * Add a facility to import hazard_curves from XML files (LP: #1175452)
  * Refactoring of risk calculators (LP: #1175702)
  * Added references to RiskCalculation model
  * --config-file option (LP: #1174316)
  * Update calls to risklib to the latest interface (LP: #1174301)
  * Event-Based Hazard: Better hazard curve / GMF validation (LP: #1167302)
  * Improved hazard doc
  * CONTRIBUTORS.txt
  * DB cleanup
  * --optimize-source-model pre-processing option (LP: #1096867)
  * Relax validation rules on interest rate for benefit-cost ratio analysis
    (LP: #1172324)
  * Support non-unique taxonomy -> IMT association across different
    vulnerability files (LP: #1171782)
  * Point source block size (LP: #1096867)
  * Use "hazard curve multi imt" also when all the realizations are considered
    (LP: #1171389)
  * Fix aggregate loss curve computation (LP: #1171361)
  * Add instrumentation via the EnginePerformanceMonitor to all the calculators
    (LP: #1171060)
  * Replaced run_job_sp with run_hazard_job (LP: #1153512)
  * Cleanup input reuse
  * Simplify hazard getter query
  * Add a forgotten constrain ON DELETE CASCADE on the table gmf_agg
    (LP: #1170637)
  * Mean loss curve computation updated (LP: #1168454,#1169886,#1170630)
  * Changed the generation of hazard_curves to use the gmf_agg table
    (LP: #1169703)
  * Add geospatial index on gmf_agg
  * Fix hazard map and UHS export filenames (include PoE) (LP: #1169988)
  * Lower the parameter ses_per_logic_tree_path in the event_based QA tests to
    make them much faster (LP: #1169883)
  * Fix Event based mean loss curve computation (LP: #1168454)
  * An attempt to solve the memory occupation issue for the event_based risk
    calculator (LP: #1169577)
  * Update event based mean/quantile loss curve computation (LP: #1168454)
  * Fix disagg export file name (LP: #1163276)
  * Include 'investigation_time' in exported UHS XML (LP: #1169106)
  * Raise warnings when invalid/unknown/unnecessary params are specified
    (LP: #1164324)
  * Fix characteristic fault rupture serialization (LP: #1169069)
  * Fixed a bug in event_based/core_test.py due to the version of mock used
    (LP: #1167310)
  * Make sure the generated XML are valid according to NRML (LP: #1169106)
  * Fix the tests of the event_based depending on random number details
    (LP: #1167310)
  * Scenario risk is using "default" connection on a cluster (LP: #1167969)
  * Add a mechanism to populate the db from CSV files, without the need to run
    a fake calculation (LP: #1167310,#1167693)
  * Source model NRML to hazardlib conversion now throws useful error messages
    (LP: #1154512)
  * Organization of hazard exports (LP: #1163276)
  * Some trivial optimizations in Risk Event Based calculator
  * Do not use 'default' user on raw cursors. (LP: #1167776)
  * Removed a bunch of old test fixtures
  * release updated
  * hazard curves in multiple imts (LP: #1160427)
  * Critical fix to disaggregation interpolation (LP: #1167245)
  * Fix setup.py version number
  * Fix char source logic tree validation (LP: #1166756)
  * Update version to 1.0
  * Reflect latest interface changes in risklib (LP: #1166252)
  * Event base performance (LP: #1168233)
  * Fix a "reproducibility" issue when getting hazard sites from exposure
    (LP: #1163818)
  * Disaggregation in event based risk calculator (LP: #1160993)
  * Read 'sites' from 'sites_csv' (LP: #1097618)
  * add debconf tool to manage postgresql.conf file modification
  * Issue 1160993 (LP: #1160993,#1160845)
  * Importing GMF from XML: step 2 (LP: #1160398)
  * Disaggregation of losses by taxonomy (LP: #1160845)
  * Vulnerability model validation (LP: #1157072)
  * Big docs cleanup
  * Mean and quantile Loss map support (LP: #1159865)
  * Event-Based Hazard: Save multi-surface ruptures (LP: #1144225)
  * Fix loss curve export (LP: #1157072)
  * Fix an incorrect parameter in event-based hazard QA tests, cases 2 and 4
  * end-to-end qa tests for Scenario Risk and Scenario Damage
  * Trivial fix for setup.py
  * New E2E regression tests
  * Updated QA tests due to change in risklib
  * Engine cleanup
  * Characteristic source logic tree support (LP: #1144225)
  * Added a script to dump the hazard outputs needed for the risk (LP: #1156998)
  * Remove complete logic tree flags when redundant (LP: #1155904)
  * Do not read risk inputs from fylesystem but from ModelContent
  * Remove --force-inputs feature (LP: #1154552)
  * UHS Export (LP: #1082312)
  * UHS post-processing (LP: #1082312)
  * Fragility model using structure dependent IMT (LP: #1154549)
  * Correct bin/openquake help string for --log-level
  * Hazard post-processing code cleanup (LP: #1082312)
  * Allow Event-Based hazard post-processing to run without celery
  * More event-based hazard QA tests (LP: #1088864)
  * Real errors are masked in the qa_test since the real computation runs in a
    subprocess (LP: #1153512)
  * Minor simplification of the hazard_getter query
  * Correlation model qa tests (LP: #1097646)
  * Vulnerability model using structure dependent intensity measure types
    (LP: #1149270)
  * Fix a broken scenario hazard export test
  * Support for Characteristic Fault Sources (LP: #1144225)
  * Added a missing KILOMETERS_TO_METERS conversion in the hazard_getters
  * Average Losses (LP: #1152237)
  * Improved the error message for unavailable gsims
  * Companion changes to https://github.com/gem/oq-risklib/pull/38
  * Fix 1144741 (LP: #1144741)
  * Fix 1144388 (LP: #1144388)
  * Fixed ordering bug in the XML export of gmf_scenario (LP: #1152172)
  * Don't save hazard curves to the DB which are all zeros (LP: #1096926)
  * Add hazard nose attribute to the hazard QA test
  * Avoid fully qualified name in the XML <uncertaintyModel> tag (LP: #1116398)
  * Fix Scenario Risk calculator
  * New CLI functionality: delete old calculations (LP: #1117052)
  * DB security cleanup (LP: #1117052)
  * Event-Based Hazard Spatial Correlation QA tests (LP: #1099467)
  * Correct OQ engine version in db script
  * Preloaded exposure (LP: #1132902)
  * 1132708 and 1132731 (LP: #1132731)
  * Stabilize classical hazard QA test case 11
  * DB schema bootstrap script now runs silently by default
  * Fix aggregate loss export test
  * Fix a broken disagg/core test
  * Easy hazard getters optimization (LP: #1132708)
  * Fix progress risk
  * Event loss tables (LP: #1132699)
  * Fix the memory occupation issue for the scenario_risk calculator
    (LP: #1132018,#1132017)
  * Performance monitor to measure times and memory occupation of bottleneck
    code (LP: #1132017)
  * Scenario insured losses
  * Version fix (already present fix in master, add a test to verify it)
  * Classical Hazard QA test, SA IMT case (LP: #1073591)
  * Optimize hazard curve insertion (LP: #1100332)
  * updates due to the latest risklib api changes
  * Fixed the bug introduced by change the location field from Geometry to
    Geography
  * "openquake --version broked" fix
  * Fixed bug in the distribution of the realizations logic
  * Simplified the hazard getters so that they are pickleable without effort
  * Update to disaggregation equation (LP: #1116262)
  * Scenario Aggregated Loss
  * Risk maximum distance (LP: #1095582)
  * Add timestamps to calculation summary output (LP: #1129271)
  * More efficient hazard curve update transactions. (LP: #1121825)
  * Scenario risk tests
  * Added parameter taxonomies_from_fragility_model (LP: #1122817)
  * Add a check for missing taxonomies in the scenario_damage calculator
    (LP: #1122817)
  * Add '_update_progress' for clearer profiling (LP: #1121825)
  * Removed many global dictionaries and adopted a convention-over-configuration
    approach
  * Generation of ground motion fields only within a certain distance from the
    rupture (LP: #1121940)
  * Link between Rupture / Stochastic Event Set and Ground motion field outputs
    (LP: #1119553)
  * Fixed the qa_test for scenario_damage
  * Fix HazardCalculation.get_imts()
  * Donot save absolute losses (LP: #1096881)
  * Scenario hazard: fix a reference to the site collection
  * Fixes scenario hazard correlation
  * Scenario risk
  * Changed DmgState to have a foreign key to OqJob, not to Output; also removed
    the CollapseMap special treatment (LP: #1100371)
  * Drop upload table
  * Remove several global dictionaries from the engine
  * Mean and quantile Loss curve computation (LP: #1101270)
  * Cache the SiteCollection to avoid redundant recreation (LP: #1096915)
  * Scenario hazard correlation model (LP: #1097646)

 -- Matteo Nastasi (GEM Foundation) <nastasi@openquake.org>  Mon, 24 Jun 2013 17:39:07 +0200

python-oq-engine (0.9.1-1) precise; urgency=low

  * upstream release

 -- Matteo Nastasi (GEM Foundation) <nastasi@openquake.org>  Mon, 11 Feb 2013 11:00:54 +0100

python-oq-engine (0.8.3-3) precise; urgency=low

  * Add missing monitor.py source

 -- Muharem Hrnjadovic <mh@foldr3.com>  Tue, 23 Oct 2012 10:16:18 +0200

python-oq-engine (0.8.3-2) precise; urgency=low

  * Use arch-independent JAVA_HOME env. variable values (LP: #1069804)

 -- Muharem Hrnjadovic <mh@foldr3.com>  Mon, 22 Oct 2012 15:30:39 +0200

python-oq-engine (0.8.3-1) precise; urgency=low

  * upstream release

 -- Muharem Hrnjadovic <mh@foldr3.com>  Fri, 19 Oct 2012 19:53:00 +0200

python-oq-engine (0.8.2-5) precise; urgency=low

  * Make sure the vs30_type param is capitalized (LP: #1050792)

 -- Muharem Hrnjadovic <mh@foldr3.com>  Fri, 21 Sep 2012 12:01:34 +0200

python-oq-engine (0.8.2-4) precise; urgency=low

  * fix JAVA_HOME value so it works in ubuntu 12.04 LTS (LP: #1051941)

 -- Muharem Hrnjadovic <mh@foldr3.com>  Mon, 17 Sep 2012 14:52:12 +0200

python-oq-engine (0.8.2-3) precise; urgency=low

  * Insured loss probabilistic event based calculator (LP: #1045318)

 -- Muharem Hrnjadovic <mh@foldr3.com>  Wed, 05 Sep 2012 09:22:36 +0200

python-oq-engine (0.8.2-2) precise; urgency=low

  * remove namespace/module ambiguity

 -- Muharem Hrnjadovic <mh@foldr3.com>  Tue, 04 Sep 2012 17:08:17 +0200

python-oq-engine (0.8.2-1) precise; urgency=low

  * Upstream release (LP: #1045214)

 -- Muharem Hrnjadovic <mh@foldr3.com>  Tue, 04 Sep 2012 08:52:53 +0200

python-oq-engine (0.8.1-5) precise; urgency=low

  * rm threaded serialization patch (since it increases overall run time)

 -- Muharem Hrnjadovic <mh@foldr3.com>  Wed, 25 Jul 2012 17:01:32 +0200

python-oq-engine (0.8.1-4) precise; urgency=low

  * Try threaded serialization in order to fix performance regression
    (LP: #1027874)

 -- Muharem Hrnjadovic <mh@foldr3.com>  Mon, 23 Jul 2012 13:21:32 +0200

python-oq-engine (0.8.1-3) precise; urgency=low

  * Fix import exception when DJANGO_SETTINGS_MODULE is not set (LP: #1027776)

 -- Muharem Hrnjadovic <mh@foldr3.com>  Mon, 23 Jul 2012 09:08:01 +0200

python-oq-engine (0.8.1-2) precise; urgency=low

  * Fix for region discretization bug (LP: #1027041)

 -- Muharem Hrnjadovic <mh@foldr3.com>  Sun, 22 Jul 2012 10:12:25 +0200

python-oq-engine (0.8.1-1) precise; urgency=low

  * new upstream release (LP: #1027030)

 -- Muharem Hrnjadovic <mh@foldr3.com>  Fri, 20 Jul 2012 15:06:18 +0200

python-oq-engine (0.7.0-4) precise; urgency=low

  * fix typo in oq_restart script (LP: #994565)

 -- Muharem Hrnjadovic <mh@foldr3.com>  Fri, 04 May 2012 15:01:54 +0200

python-oq-engine (0.7.0-3) precise; urgency=low

  * Correct the version displayed by OpenQuake (on demand).

 -- Muharem Hrnjadovic <mh@foldr3.com>  Fri, 04 May 2012 08:20:18 +0200

python-oq-engine (0.7.0-2) oneiric; urgency=low

  * Fix bug in the classical PSHA calculator (LP: #984055)

 -- Muharem Hrnjadovic <mh@foldr3.com>  Wed, 02 May 2012 22:00:59 +0200

python-oq-engine (0.7.0-1) oneiric; urgency=low

  * Upstream release, rev. 0.7.0

 -- Muharem Hrnjadovic <mh@foldr3.com>  Wed, 02 May 2012 21:34:03 +0200

python-oq-engine (0.6.1-9) oneiric; urgency=low

  * Fix db router config for the oqmif schema (LP: #993256)

 -- Muharem Hrnjadovic <mh@foldr3.com>  Wed, 02 May 2012 15:23:40 +0200

python-oq-engine (0.6.1-8) oneiric; urgency=low

  * Re-apply fix for ERROR: role "oq_ged4gem" does not exist (LP: #968056)

 -- Muharem Hrnjadovic <mh@foldr3.com>  Wed, 02 May 2012 10:23:40 +0200

python-oq-engine (0.6.1-7) oneiric; urgency=low

  * delete obsolete .pyc files in /usr/openquake (LP: #984912)

 -- Muharem Hrnjadovic <mh@foldr3.com>  Thu, 19 Apr 2012 10:28:45 +0200

python-oq-engine (0.6.1-6) oneiric; urgency=low

  * Remove spurious 'oqmif' db user from settings.py (LP: #980769)

 -- Muharem Hrnjadovic <mh@foldr3.com>  Fri, 13 Apr 2012 14:35:54 +0200

python-oq-engine (0.6.1-5) oneiric; urgency=low

  * Pass the postgres port to the 'createlang' command as well.

 -- Muharem Hrnjadovic <mh@foldr3.com>  Fri, 13 Apr 2012 10:37:26 +0200

python-oq-engine (0.6.1-4) oneiric; urgency=low

  * Fix psql invocation.

 -- Muharem Hrnjadovic <mh@foldr3.com>  Fri, 13 Apr 2012 06:01:12 +0200

python-oq-engine (0.6.1-3) oneiric; urgency=low

  * Support machines with multiple postgres versions (LP: #979881)

 -- Muharem Hrnjadovic <mh@foldr3.com>  Fri, 13 Apr 2012 05:49:41 +0200

python-oq-engine (0.6.1-2) oneiric; urgency=low

  * Fix oq_restart_workers script so it uses the correct db table (oq_job)

 -- Muharem Hrnjadovic <mh@foldr3.com>  Wed, 04 Apr 2012 11:29:36 +0200

python-oq-engine (0.6.1-1) oneiric; urgency=low

  * OpenQuake 0.6.1 upstream release (LP: #971541)

 -- Muharem Hrnjadovic <mh@foldr3.com>  Tue, 03 Apr 2012 08:52:39 +0200

python-oq-engine (0.6.0-15) oneiric; urgency=low

  * Support machines with multiple postgres versions (LP: #979881)

 -- Muharem Hrnjadovic <mh@foldr3.com>  Thu, 12 Apr 2012 18:56:58 +0200

python-oq-engine (0.6.0-14) oneiric; urgency=low

  * Improved version string, post-installation actions

 -- Muharem Hrnjadovic <mh@foldr3.com>  Fri, 30 Mar 2012 17:21:40 +0200

python-oq-engine (0.6.0-13) oneiric; urgency=low

  * proper fix for GMF serialization problem (LP: #969014)

 -- Muharem Hrnjadovic <mh@foldr3.com>  Fri, 30 Mar 2012 15:14:41 +0200

python-oq-engine (0.6.0-12) oneiric; urgency=low

  * Fix GMF serialization in the hazard event based calculator (LP: #969014)

 -- Muharem Hrnjadovic <mh@foldr3.com>  Fri, 30 Mar 2012 12:15:44 +0200

python-oq-engine (0.6.0-11) oneiric; urgency=low

  * Fix ERROR: role "oq_ged4gem" does not exist (LP: #968056)

 -- Muharem Hrnjadovic <mh@foldr3.com>  Thu, 29 Mar 2012 10:44:23 +0200

python-oq-engine (0.6.0-10) oneiric; urgency=low

  * Fix BaseHazardCalculator, so self.calc gets initialized.

 -- Muharem Hrnjadovic <mh@foldr3.com>  Fri, 23 Mar 2012 07:20:47 +0100

python-oq-engine (0.6.0-9) oneiric; urgency=low

  * Turn off accidental worker-side logic tree processing (LP: #962788)

 -- Muharem Hrnjadovic <mh@foldr3.com>  Fri, 23 Mar 2012 06:27:36 +0100

python-oq-engine (0.6.0-8) oneiric; urgency=low

  * Package tested and ready for deployment.

 -- Muharem Hrnjadovic <mh@foldr3.com>  Tue, 20 Mar 2012 15:54:31 +0100

python-oq-engine (0.6.0-7) oneiric; urgency=low

  * All demos pass, rebuild this package

 -- Muharem Hrnjadovic <mh@foldr3.com>  Wed, 07 Mar 2012 18:12:26 +0100

python-oq-engine (0.6.0-6) oneiric; urgency=low

  * Another db user fix

 -- Muharem Hrnjadovic <mh@foldr3.com>  Wed, 07 Mar 2012 17:18:31 +0100

python-oq-engine (0.6.0-5) oneiric; urgency=low

  * Fix database users

 -- Muharem Hrnjadovic <mh@foldr3.com>  Wed, 07 Mar 2012 16:39:49 +0100

python-oq-engine (0.6.0-4) oneiric; urgency=low

  * Fix distro series

 -- Muharem Hrnjadovic <mh@foldr3.com>  Wed, 07 Mar 2012 09:25:57 +0100

python-oq-engine (0.6.0-3) precise; urgency=low

  * Added license file

 -- Muharem Hrnjadovic <mh@foldr3.com>  Wed, 07 Mar 2012 08:35:12 +0100

python-oq-engine (0.6.0-2) oneiric; urgency=low

  * added sample celeryconfig.py file

 -- Muharem Hrnjadovic <mh@foldr3.com>  Mon, 05 Mar 2012 20:07:23 +0100

python-oq-engine (0.6.0-1) oneiric; urgency=low

  * OpenQuake rev. 0.6.0 upstream release (LP: #946879)
  * add postgresql-plpython-9.1 dependency (LP: #929429)

 -- Muharem Hrnjadovic <mh@foldr3.com>  Mon, 05 Mar 2012 11:05:22 +0100

python-oq-engine (0.5.1-2) oneiric; urgency=low

  * add postrm script (LP: #906613)

 -- Muharem Hrnjadovic <mh@foldr3.com>  Thu, 02 Feb 2012 13:00:06 +0100

python-oq-engine (0.5.1-1) oneiric; urgency=low

  * 0.5.1 upstream release (LP: #925339)

 -- Muharem Hrnjadovic <mh@foldr3.com>  Thu, 02 Feb 2012 10:11:58 +0100

python-oq-engine (0.5.0-9) oneiric; urgency=low

  * Fix error resulting from backporting code.

 -- Muharem Hrnjadovic <mh@foldr3.com>  Wed, 25 Jan 2012 16:27:49 +0100

python-oq-engine (0.5.0-8) oneiric; urgency=low

  * Fix hazard map serialization failure (LP: #921604)

 -- Muharem Hrnjadovic <mh@foldr3.com>  Wed, 25 Jan 2012 16:06:54 +0100

python-oq-engine (0.5.0-7) oneiric; urgency=low

  * Remove one last 'sudo' from db setup script

 -- Muharem Hrnjadovic <mh@foldr3.com>  Wed, 25 Jan 2012 12:17:35 +0100

python-oq-engine (0.5.0-6) oneiric; urgency=low

  * NRML files are written only once (LP: #914614)
  * optimize parallel results collection (LP: #914613)
  * fix "current realization" progress counter value (LP: #914477)

 -- Muharem Hrnjadovic <mh@foldr3.com>  Thu, 19 Jan 2012 15:16:51 +0100

python-oq-engine (0.5.0-5) oneiric; urgency=low

  * Revert to the usual database user names.

 -- Muharem Hrnjadovic <mh@foldr3.com>  Tue, 10 Jan 2012 10:49:49 +0100

python-oq-engine (0.5.0-4) oneiric; urgency=low

  * Remove "sudo" from db setup script (LP: #914139)

 -- Muharem Hrnjadovic <mh@foldr3.com>  Tue, 10 Jan 2012 08:18:14 +0100

python-oq-engine (0.5.0-3) oneiric; urgency=low

  * Fix demo files.

 -- Muharem Hrnjadovic <mh@foldr3.com>  Mon, 09 Jan 2012 21:10:08 +0100

python-oq-engine (0.5.0-2) oneiric; urgency=low

  * Calculation and serialization are to be carried out in parallel
    (LP: #910985)

 -- Muharem Hrnjadovic <mh@foldr3.com>  Mon, 09 Jan 2012 15:53:05 +0100

python-oq-engine (0.5.0-1) oneiric; urgency=low

  * Prepare rel. 0.5.0 of python-oq-engine (LP: #913540)
  * set JAVA_HOME for celeryd (LP: #911697)

 -- Muharem Hrnjadovic <mh@foldr3.com>  Mon, 09 Jan 2012 07:15:31 +0100

python-oq-engine (0.4.6-11) oneiric; urgency=low

  * Facilitate java-side kvs connection caching
    (LP: #894261, #907760, #907993).

 -- Muharem Hrnjadovic <mh@foldr3.com>  Mon, 02 Jan 2012 13:42:42 +0100

python-oq-engine (0.4.6-10) oneiric; urgency=low

  * Only use one amqp log handler per celery worker (LP: #907360).

 -- Muharem Hrnjadovic <mh@foldr3.com>  Mon, 02 Jan 2012 13:10:50 +0100

python-oq-engine (0.4.6-9) oneiric; urgency=low

  * add a debian/preinst script that makes sure we have no garbage
    from previous package installation lying around (LP: #906613).

 -- Muharem Hrnjadovic <mh@foldr3.com>  Tue, 20 Dec 2011 10:43:12 +0100

python-oq-engine (0.4.6-8) oneiric; urgency=low

  * Repackage 0.4.6-6 (no asynchronous classical PSHA code)
    for oneiric (also fix the postgres-9.1 issues).

 -- Muharem Hrnjadovic <mh@foldr3.com>  Fri, 16 Dec 2011 11:34:47 +0100

python-oq-engine (0.4.6-6) oneiric; urgency=low

  * Make sure /var/lib/openquake/disagg-results exists and has an
    appropriate owner and permissions (LP: #904659)

 -- Muharem Hrnjadovic <mh@foldr3.com>  Thu, 15 Dec 2011 12:26:28 +0100

python-oq-engine (0.4.6-5) natty; urgency=low

  * Make sure the demos that were broken in 0.4.6 are not installed
    (LP: #901112)

 -- Muharem Hrnjadovic <mh@foldr3.com>  Fri, 09 Dec 2011 16:40:50 +0100

python-oq-engine (0.4.6-4) natty; urgency=low

  * Tolerate the failure of chown and/or chmod on /var/lib/openquake
    (LP: #902083)

 -- Muharem Hrnjadovic <mh@foldr3.com>  Fri, 09 Dec 2011 10:38:46 +0100

python-oq-engine (0.4.6-3) natty; urgency=low

  * Remove UHS changes in order to fix python-java-bridge failures
    (LP: #900617)

 -- Muharem Hrnjadovic <mh@foldr3.com>  Fri, 09 Dec 2011 07:51:19 +0100

python-oq-engine (0.4.6-2) oneiric; urgency=low

  * Add missing dependency, python-h5py (LP: #900300)

 -- Muharem Hrnjadovic <mh@foldr3.com>  Mon, 05 Dec 2011 15:09:37 +0100

python-oq-engine (0.4.6-1) oneiric; urgency=low

  * Upstream release (LP: #898634)
  * Make postgres dependencies less version dependent (LP: #898622)

 -- Muharem Hrnjadovic <mh@foldr3.com>  Mon, 05 Dec 2011 10:51:46 +0100

python-oq-engine (0.4.4-19) oneiric; urgency=low

  * Functions called from celery tasks should not make use of logic trees
    (LP: #880743)

 -- Muharem Hrnjadovic <mh@foldr3.com>  Mon, 24 Oct 2011 14:37:41 +0200

python-oq-engine (0.4.4-18) oneiric; urgency=low

  * Add python-setuptools as a python-oq-engine dependency (LP: #877915)

 -- Muharem Hrnjadovic <mh@foldr3.com>  Sun, 23 Oct 2011 18:29:41 +0200

python-oq-engine (0.4.4-17) oneiric; urgency=low

  * Refresh the demos and make sure the newest ones are always installed
    under /usr/openquake/demos

 -- Muharem Hrnjadovic <mh@foldr3.com>  Sun, 23 Oct 2011 18:12:59 +0200

python-oq-engine (0.4.4-16) oneiric; urgency=low

  * Remove superfluous OPENQUAKE_ROOT import.

 -- Muharem Hrnjadovic <mh@foldr3.com>  Sun, 23 Oct 2011 16:42:17 +0200

python-oq-engine (0.4.4-15) oneiric; urgency=low

  * Added the python code needed for the new logic tree implementation
    (LP: #879451)

 -- Muharem Hrnjadovic <mh@foldr3.com>  Sun, 23 Oct 2011 12:27:15 +0200

python-oq-engine (0.4.4-14) oneiric; urgency=low

  * leave exceptions raised by celery tasks alone (LP: #878736)

 -- Muharem Hrnjadovic <mh@foldr3.com>  Thu, 20 Oct 2011 12:30:50 +0200

python-oq-engine (0.4.4-13) oneiric; urgency=low

  * Avoid failures while reraising exceptions (LP: #877992)

 -- Muharem Hrnjadovic <mh@foldr3.com>  Wed, 19 Oct 2011 15:03:58 +0200

python-oq-engine (0.4.4-12) natty; urgency=low

  * Impose upper limit on JVM memory usage (LP: #821002)

 -- Muharem Hrnjadovic <mh@foldr3.com>  Mon, 17 Oct 2011 17:35:40 +0200

python-oq-engine (0.4.4-11) oneiric; urgency=low

  * add python-oq-engine_0.4.4.orig.tar.gz to upload

 -- Muharem Hrnjadovic <mh@foldr3.com>  Fri, 14 Oct 2011 11:57:11 +0200

python-oq-engine (0.4.4-10) oneiric; urgency=low

  * Ubuntu 11.10 upload.

 -- Muharem Hrnjadovic <mh@foldr3.com>  Fri, 14 Oct 2011 11:37:17 +0200

python-oq-engine (0.4.4-9) natty; urgency=low

  * 'new_in_this_release' files apply to latest upgrade (LP: #873205)

 -- Muharem Hrnjadovic <mh@foldr3.com>  Thu, 13 Oct 2011 10:36:04 +0200

python-oq-engine (0.4.4-8) natty; urgency=low

  * Make sure all demo files are unzipped (LP: #872816)

 -- Muharem Hrnjadovic <mh@foldr3.com>  Thu, 13 Oct 2011 10:17:08 +0200

python-oq-engine (0.4.4-7) natty; urgency=low

  * More robust detection of the 'openquake' system group (LP #872814)

 -- Muharem Hrnjadovic <mh@foldr3.com>  Wed, 12 Oct 2011 14:37:40 +0200

python-oq-engine (0.4.4-6) natty; urgency=low

  * make the demo files writable by owner *and* group.

 -- Muharem Hrnjadovic <mh@foldr3.com>  Tue, 11 Oct 2011 16:09:51 +0200

python-oq-engine (0.4.4-5) natty; urgency=low

  * Remove unneeded database users (LP #872277)
  * fix smoketests (add DEPTHTO1PT0KMPERSEC, VS30_TYPE parameter defaults)

 -- Muharem Hrnjadovic <mh@foldr3.com>  Tue, 11 Oct 2011 15:48:20 +0200

python-oq-engine (0.4.4-4) natty; urgency=low

  * turn off -x flag in debian/postinst
  * unzip the example files in /usr/openquake/demos

 -- Muharem Hrnjadovic <mh@foldr3.com>  Tue, 11 Oct 2011 14:55:30 +0200

python-oq-engine (0.4.4-3) natty; urgency=low

  * fix lintian warning

 -- Muharem Hrnjadovic <mh@foldr3.com>  Tue, 11 Oct 2011 14:26:25 +0200

python-oq-engine (0.4.4-2) natty; urgency=low

  * Use dh_installexamples to include the smoketests in the package.

 -- Muharem Hrnjadovic <mh@foldr3.com>  Tue, 11 Oct 2011 12:23:06 +0200

python-oq-engine (0.4.4-1) natty; urgency=low

  * fix permissions for config files in /etc/openquake (LP #850766)
  * be more intelligent about pg_hba.conf files (LP #848579)
  * add smoke tests to the package (LP #810982)

 -- Muharem Hrnjadovic <mh@foldr3.com>  Tue, 11 Oct 2011 11:47:30 +0200

python-oq-engine (0.4.3-21) natty; urgency=low

  * Remove unneeded dependency on fabric (LP: #852004)

 -- Muharem Hrnjadovic <mh@foldr3.com>  Fri, 16 Sep 2011 20:47:49 +0000

python-oq-engine (0.4.3-20) natty; urgency=low

  * Shut down celery prior to restarting postgres and setting up the database
    (LP: #846388)

 -- Muharem Hrnjadovic <mh@foldr3.com>  Sat, 10 Sep 2011 19:47:56 +0200

python-oq-engine (0.4.3-19) natty; urgency=low

  * Close all db connections in order to prevent package upgrade failures
   (LP: 846279)

 -- Muharem Hrnjadovic <mh@foldr3.com>  Sat, 10 Sep 2011 09:37:34 +0200

python-oq-engine (0.4.3-18) natty; urgency=low

  * declare the "include_defaults" flag in the openquake script (LP: #845994)

 -- Muharem Hrnjadovic <mh@foldr3.com>  Fri, 09 Sep 2011 22:38:40 +0200

python-oq-engine (0.4.3-17) natty; urgency=low

  * package the correct software revision (LP: #845583)

 -- Muharem Hrnjadovic <mh@foldr3.com>  Fri, 09 Sep 2011 15:00:05 +0200

python-oq-engine (0.4.3-16) natty; urgency=low

  * Add all required db users to pg_hba.conf (LP: #845461)

 -- Muharem Hrnjadovic <mh@foldr3.com>  Fri, 09 Sep 2011 11:25:41 +0200

python-oq-engine (0.4.3-15) natty; urgency=low

  * Remove obsolete dependency on python-geoalchemy (LP: #845439)

 -- Muharem Hrnjadovic <mh@foldr3.com>  Fri, 09 Sep 2011 10:25:25 +0200

python-oq-engine (0.4.3-14) natty; urgency=low

  * turn off 'set -x' in debian/postinst

 -- Muharem Hrnjadovic <mh@foldr3.com>  Fri, 09 Sep 2011 07:18:34 +0200

python-oq-engine (0.4.3-13) natty; urgency=low

  * Better detection of postgresql-8.4

 -- Muharem Hrnjadovic <mh@foldr3.com>  Fri, 09 Sep 2011 07:16:11 +0200

python-oq-engine (0.4.3-12) natty; urgency=low

  * detect the absence of the rabbitmq and postgres services and refrain
    from the corresponding initialization actions  (LP: #845344)

 -- Muharem Hrnjadovic <mh@foldr3.com>  Fri, 09 Sep 2011 06:47:32 +0200

python-oq-engine (0.4.3-11) natty; urgency=low

  * Fix logging sink configuration file and location.

 -- Muharem Hrnjadovic <mh@foldr3.com>  Wed, 07 Sep 2011 14:31:51 +0200

python-oq-engine (0.4.3-10) natty; urgency=low

  * Fix database user/permissions for admin schema.

 -- Muharem Hrnjadovic <mh@foldr3.com>  Wed, 07 Sep 2011 14:07:30 +0200

python-oq-engine (0.4.3-9) natty; urgency=low

  * turn off 'set -x' in debian/postinst

 -- Muharem Hrnjadovic <mh@foldr3.com>  Tue, 06 Sep 2011 17:44:37 +0200

python-oq-engine (0.4.3-8) natty; urgency=low

  * Fixed database (user) setup and general breakage (LP: #842472)

 -- Muharem Hrnjadovic <mh@foldr3.com>  Tue, 06 Sep 2011 17:42:51 +0200

python-oq-engine (0.4.3-7) natty; urgency=low

  * Fix database (user) setup (LP: #842472)
  * Copy configuration file to /etc/openquake (LP: #842468)

 -- Muharem Hrnjadovic <mh@foldr3.com>  Tue, 06 Sep 2011 15:34:17 +0200

python-oq-engine (0.4.3-6) natty; urgency=low

  * Delay the import of openquake.engine.job to allow the user to see the version
    and/or help without errors (LP: #842604)

 -- Muharem Hrnjadovic <mh@foldr3.com>  Tue, 06 Sep 2011 14:37:06 +0200

python-oq-engine (0.4.3-5) natty; urgency=low

  * Copy configuration file to /usr/openquake (LP: #842468)

 -- Muharem Hrnjadovic <mh@foldr3.com>  Tue, 06 Sep 2011 11:45:55 +0200

python-oq-engine (0.4.3-4) natty; urgency=low

  * Fix 'Architecture' field in debian/control.

 -- Muharem Hrnjadovic <mh@foldr3.com>  Mon, 05 Sep 2011 21:35:10 +0200

python-oq-engine (0.4.3-3) natty; urgency=low

  * Add Django as a dependency (LP: #830974)

 -- Muharem Hrnjadovic <mh@foldr3.com>  Mon, 05 Sep 2011 21:33:01 +0200

python-oq-engine (0.4.3-2) natty; urgency=low

  * Make db error detection smarter (LP: #819710)

 -- Muharem Hrnjadovic <mh@foldr3.com>  Mon, 05 Sep 2011 21:30:16 +0200

python-oq-engine (0.4.3-1) natty; urgency=low

  * Upstream release (LP: #839424)

 -- Muharem Hrnjadovic <mh@foldr3.com>  Mon, 05 Sep 2011 18:13:42 +0200

python-oq-engine (0.4.1-12) natty; urgency=low

  * Better error detection for schema creation output (LP #819710)
  * Remove unneeded python-guppy dependency (LP #826487)

 -- Muharem Hrnjadovic <mh@foldr3.com>  Mon, 15 Aug 2011 03:16:43 +0200

python-oq-engine (0.4.1-11) natty; urgency=low

  * Add the cache garbage collector script (LP #817541)

 -- Muharem Hrnjadovic <mh@foldr3.com>  Thu, 28 Jul 2011 16:56:33 +0200

python-oq-engine (0.4.1-10) natty; urgency=low

  * The name of the default db should be 'openquake'

 -- Muharem Hrnjadovic <mh@foldr3.com>  Tue, 26 Jul 2011 15:47:18 +0200

python-oq-engine (0.4.1-9) natty; urgency=low

  * postgresql reload after pg_hba.conf modification was missing

 -- Muharem Hrnjadovic <mh@foldr3.com>  Tue, 26 Jul 2011 15:28:52 +0200

python-oq-engine (0.4.1-8) natty; urgency=low

  * log4j.properties needs to live in the openquake source code tree
    (LP #816397)

 -- Muharem Hrnjadovic <mh@foldr3.com>  Tue, 26 Jul 2011 14:52:20 +0200

python-oq-engine (0.4.1-7) natty; urgency=low

  * Fix obsolete celeryconfig.py file.

 -- Muharem Hrnjadovic <mh@foldr3.com>  Tue, 26 Jul 2011 14:24:25 +0200

python-oq-engine (0.4.1-6) natty; urgency=low

  * Move xml schemas to the openquake source code tree (LP #816375)

 -- Muharem Hrnjadovic <mh@foldr3.com>  Tue, 26 Jul 2011 13:52:56 +0200

python-oq-engine (0.4.1-5) natty; urgency=low

  * Fix mistake in postinst (db init output in now redirected correctly)

 -- Muharem Hrnjadovic <mh@foldr3.com>  Tue, 26 Jul 2011 12:16:20 +0200

python-oq-engine (0.4.1-4) natty; urgency=low

  * database initialisation is now checked for errors

 -- Muharem Hrnjadovic <mh@foldr3.com>  Tue, 26 Jul 2011 11:25:18 +0200

python-oq-engine (0.4.1-3) natty; urgency=low

  * when invoked from postinst the sudo commands in the create_oq_schema
    script break it (since the latter is run by the postgres user)

 -- Muharem Hrnjadovic <mh@foldr3.com>  Tue, 26 Jul 2011 07:58:31 +0200

python-oq-engine (0.4.1-2) natty; urgency=low

  * get_uiapi_writer_session() has defaults (LP #815912)
  * moved the db-rooted source code tree under openquake (LP #816232)

 -- Muharem Hrnjadovic <mh@foldr3.com>  Tue, 26 Jul 2011 06:35:03 +0200

python-oq-engine (0.4.1-1) natty; urgency=low

  * OpenQuake 0.4.1 release
  * add postgresql-8.4 as a recommended package (LP #810953)
  * configure the OpenQuake database if postgres is installed (LP #810955)
  * add dependencies (LP #813961)
  * add the sticky bit to /usr/openquake (LP #810985)

 -- Muharem Hrnjadovic <mh@foldr3.com>  Thu, 21 Jul 2011 11:48:36 +0200

python-oq-engine (0.3.9-6) natty; urgency=low

  * The rabbitmq-server and redis-server packages should be merely recommended
    since we may want to install the openquake package on worker machines but
    deploy the two daemons in question elsewhere.

 -- Muharem Hrnjadovic <mh@foldr3.com>  Tue, 14 Jun 2011 20:12:50 +0200

python-oq-engine (0.3.9-5) natty; urgency=low

  * The number of celery tasks is based on the number of CPUs/cores
    (when the HAZARD_TASKS parameter is not set).

 -- Muharem Hrnjadovic <mh@foldr3.com>  Thu, 09 Jun 2011 15:15:54 +0200

python-oq-engine (0.3.9-4) natty; urgency=low

  * Create /usr/openquake in postinst

 -- Muharem Hrnjadovic <mh@foldr3.com>  Tue, 07 Jun 2011 16:43:24 +0200

python-oq-engine (0.3.9-3) natty; urgency=low

  * Added java-oq dependency

 -- Muharem Hrnjadovic <mh@foldr3.com>  Tue, 07 Jun 2011 14:58:44 +0200

python-oq-engine (0.3.9-2) natty; urgency=low

  * Added the python-geoalchemy dependency.

 -- Muharem Hrnjadovic <mh@foldr3.com>  Tue, 07 Jun 2011 10:30:02 +0200

python-oq-engine (0.3.9-1) natty; urgency=low

  * Upstream OpenQuake python sources.

 -- Muharem Hrnjadovic <mh@foldr3.com>  Mon, 06 Jun 2011 11:42:24 +0200<|MERGE_RESOLUTION|>--- conflicted
+++ resolved
@@ -1,7 +1,5 @@
   [Michele Simionato]
-<<<<<<< HEAD
   * Fixed the ShakeMap downloader to use the USGS GeoJson feed
-=======
   * Improved the error message when there are more than 65536 distinct tags
     in the exposure
   * Turned `vs30measured` into an optional parameter
@@ -16,7 +14,6 @@
   * Added qa_test_data classical case_32
 
   [Michele Simionato]
->>>>>>> 25dc0afd
   * Fixed the rupture exporter for Canada
   * Extended the `oq prepare_site_model` to optionally generate the
     fields z1pt0, z2pt5 and vs30measured
