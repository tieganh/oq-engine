# -*- coding: utf-8 -*-

# Copyright (c) 2010-2012, GEM Foundation.
#
# OpenQuake is free software: you can redistribute it and/or modify it
# under the terms of the GNU Affero General Public License as published
# by the Free Software Foundation, either version 3 of the License, or
# (at your option) any later version.
#
# OpenQuake is distributed in the hope that it will be useful,
# but WITHOUT ANY WARRANTY; without even the implied warranty of
# MERCHANTABILITY or FITNESS FOR A PARTICULAR PURPOSE.  See the
# GNU General Public License for more details.
#
# You should have received a copy of the GNU Affero General Public License
# along with OpenQuake.  If not, see <http://www.gnu.org/licenses/>.

"""
This module contains the data required to map configuration values into
oq_job_profile columns.
"""

import re

from collections import namedtuple

from openquake.db.models import OqJobProfile
from openquake.utils.general import str2bool


ARRAY_RE = re.compile('[\s,]+')

# pylint: disable=C0103
Param = namedtuple('Param', 'column type default modes to_db to_job java_name')

# TODO unify with utils/oqrunner/config_writer.py
CALCULATION_MODE = {
    'Classical': 'classical',
    'Scenario': 'scenario',
    'Scenario Damage': 'scenario_damage',
    'Event Based': 'event_based',
    'Disaggregation': 'disaggregation',
    'UHS': 'uhs',
    'Classical BCR': 'classical_bcr',
    'Event Based BCR': 'event_based_bcr',
}

INPUT_FILE_TYPES = {
    'SOURCE_MODEL_LOGIC_TREE_FILE': 'lt_source',
    'GMPE_LOGIC_TREE_FILE': 'lt_gmpe',
    'EXPOSURE': 'exposure',
    'FRAGILITY': 'fragility',
    'VULNERABILITY': 'vulnerability',
    'VULNERABILITY_RETROFITTED': 'vulnerability_retrofitted',
    'SINGLE_RUPTURE_MODEL': 'rupture',
    'SITE_MODEL': 'site_model',
}

ENUM_MAP = {
    'Average Horizontal': 'average',
    'Average Horizontal (GMRotI50)': 'gmroti50',
    'PGA': 'pga',
    'SA': 'sa',
    'PGV': 'pgv',
    'PGD': 'pgd',
    'IA': 'ia',
    'RSD': 'rsd',
    'MMI': 'mmi',
    'None': 'none',
    '1 Sided': 'onesided',
    '2 Sided': 'twosided',
    'Only along strike ( rupture full DDW)': 'alongstrike',
    'Along strike and down dip': 'downdip',
    'Along strike & centered down dip': 'centereddowndip',
    'Rock': 'rock',
    'Deep-Soil': 'deepsoil',
    'Total': 'total',
    'Inter-Event': 'interevent',
    'Intra-Event': 'intraevent',
    'None (zero)': 'zero',
    'Total (Mag Dependent)': 'total_mag_dependent',
    'Total (PGA Dependent)': 'total_pga_dependent',
    'Intra-Event (Mag Dependent)': 'intraevent_mag_dependent',
    'Point Sources': 'pointsources',
    'Line Sources (random or given strike)': 'linesources',
    'Cross Hair Line Sources': 'crosshairsources',
    '16 Spoked Line Sources': '16spokedsources',
}

REVERSE_ENUM_MAP = dict((v, k) for k, v in ENUM_MAP.iteritems())

CALCULATION_MODES = set(CALCULATION_MODE.values())
PARAMS = {}
PATH_PARAMS = INPUT_FILE_TYPES.keys()


def config_text_to_list(text, transform=lambda x: x):
    """ Convert a config file list (as a comma or space delimited list) to a
    list of values, with the option to transform each item. An example of such
    a transformation would be a `float` cast, but you can specify virtually
    any function which accepts and returns a single value.

    :param text: a comma or whitespace delimited list of config values (such as
        a list of PoE levels)
    :type text: `str`
    :param transform: specify a transform to be applied to each element
        (optional)
    :type transform: a function which accepts and returns a single value,
        a type (such as `float` or `int`), or equivalent

    >>> config_text_to_list('MagDistPMF MagDistEpsPMF')
    ['MagDistPMF', 'MagDistEpsPMF']
    >>> config_text_to_list('0.01, 0.02, 0.03', float)
    [0.01, 0.02, 0.03]
    """
    return [transform(val.strip()) for val in ARRAY_RE.split(text) if len(val)]


def map_enum(value):
    """Map enumerated values from configuration to database"""
    return ENUM_MAP[value]


# disabling pylint for 'Access to a protected member %s of a client class'
# and 'Too many arguments'
# pylint: disable=W0212,R0913
def define_param(name, column, modes=None, default=None, to_db=None,
                 to_job=lambda x: x, java_name=None):
    """
    Adds a new parameter definition to the PARAMS dictionary

    :param column: If `column` is `None`, the parameter is only checked but not
        inserted into the `oq_job_profile` table.
    :type column: `str`
    :param modes: The calculation modes to which this parameter applies. (Can
        either be a single string (for a single mode) or a sequence of strings
        for multiple modes. If `modes` is `None', this parameter will apply to
        all calculation modes.
    :param default: The default value for this parameter if it is not
        explicitly defined in a job config.
    :param to_db: A function to transform this parameter for storage in the
        database. Defaults to `None` if no transformation is required.
    :param to_job: A function to transform the value of this parameter when
        reading from a job config file. For example, INTENSITY_MEASURE_LEVELS
        are interpreted as a list of floats.
    :param str java_name: the name of the parameter in the Java domain.
    """

    if modes is None:
        modes = CALCULATION_MODES
    elif isinstance(modes, basestring):
        modes = set([modes])
    else:
        modes = set(modes)

    assert modes.issubset(CALCULATION_MODES), \
           'unexpected mode(s) %r' % (modes - CALCULATION_MODES)

    if column == None:
        PARAMS[name] = Param(column=column, type=None, default=default,
                             modes=modes, to_db=None, to_job=to_job,
                             java_name=java_name)
    else:
        column_type = type(OqJobProfile._meta.get_field_by_name(column)[0])

        PARAMS[name] = Param(column=column, type=column_type,
                             default=default, modes=modes, to_db=to_db,
                             to_job=to_job, java_name=java_name)

# A few helper functions for transforming job config params when they are read
# from the config file into a Job. Shortened names for the sake of brevity.
cttl = config_text_to_list
cttfl = lambda x: cttl(x, float)  # config text to float list

# general params
define_param('CALCULATION_MODE', None)
define_param('DESCRIPTION', 'description', default='')
define_param('SITES', 'sites', to_job=cttfl)
define_param('REGION_GRID_SPACING', 'region_grid_spacing', to_job=float)
define_param('REGION_VERTEX', 'region', to_job=cttfl)
define_param('OUTPUT_DIR', None)
define_param('BASE_PATH', None)
define_param("DEPTHTO1PT0KMPERSEC", "depth_to_1pt_0km_per_sec",
             default=100.0, java_name="Depth 1.0 km/sec", to_job=float)
define_param("VS30_TYPE", "vs30_type", default="measured",
             java_name="Vs30 Type", to_job=lambda s: s.capitalize())

# input files
define_param('FRAGILITY', None, modes=("scenario_damage"))
define_param('VULNERABILITY', None,
             modes=("scenario", "classical", "event_based", "disaggregation",
                    "uhs", "classical_bcr", "event_based_bcr"))
define_param('VULNERABILITY_RETROFITTED', None,
             modes=("classical_bcr", "event_based_bcr"))
define_param("SINGLE_RUPTURE_MODEL", None,
             modes=("scenario", "scenario_damage"))
define_param('EXPOSURE', None)
define_param('GMPE_LOGIC_TREE_FILE', None,
             modes=('classical', 'event_based', 'disaggregation', 'uhs',
                    'classical_bcr', 'event_based_bcr'))
define_param('SOURCE_MODEL_LOGIC_TREE_FILE', None,
             modes=('classical', 'event_based', 'disaggregation', 'uhs',
                    'classical_bcr', 'event_based_bcr'))
define_param('SITE_MODEL', None)

# Disaggregation parameters:
define_param('DISAGGREGATION_RESULTS', 'disagg_results',
             modes='disaggregation', to_job=cttl)
define_param('LATITUDE_BIN_LIMITS', 'lat_bin_limits', modes='disaggregation',
             to_job=cttfl)
define_param('LONGITUDE_BIN_LIMITS', 'lon_bin_limits', modes='disaggregation',
             to_job=cttfl)
define_param('MAGNITUDE_BIN_LIMITS', 'mag_bin_limits', modes='disaggregation',
             to_job=cttfl)
define_param('EPSILON_BIN_LIMITS', 'epsilon_bin_limits',
             modes='disaggregation', to_job=cttfl)
define_param('DISTANCE_BIN_LIMITS', 'distance_bin_limits',
             modes='disaggregation', to_job=cttfl)

# Uniform Hazard Spectra parameters:
define_param('UHS_PERIODS', 'uhs_periods', modes='uhs', to_job=cttfl)

# area sources
define_param('INCLUDE_AREA_SOURCES', 'include_area_sources',
             modes=('classical', 'event_based', 'disaggregation', 'uhs',
                    'classical_bcr', 'event_based_bcr'),
             to_job=str2bool)
define_param('TREAT_AREA_SOURCE_AS', 'treat_area_source_as',
             modes=('classical', 'event_based', 'disaggregation', 'uhs',
                    'classical_bcr', 'event_based_bcr'),
             to_db=map_enum)
define_param('AREA_SOURCE_DISCRETIZATION',
             'area_source_discretization',
             modes=('classical', 'event_based', 'disaggregation', 'uhs',
                    'classical_bcr', 'event_based_bcr'),
             to_job=float)
define_param('AREA_SOURCE_MAGNITUDE_SCALING_RELATIONSHIP',
             'area_source_magnitude_scaling_relationship',
             modes=('classical', 'event_based', 'disaggregation', 'uhs',
                    'classical_bcr', 'event_based_bcr'))

# grid/point sources
define_param('INCLUDE_GRID_SOURCES', 'include_grid_sources',
             modes=('classical', 'event_based', 'disaggregation', 'uhs',
                    'classical_bcr', 'event_based_bcr'),
             to_job=str2bool)
define_param('TREAT_GRID_SOURCE_AS', 'treat_grid_source_as',
             modes=('classical', 'event_based', 'disaggregation', 'uhs',
                    'classical_bcr', 'event_based_bcr'),
             to_db=map_enum)
define_param('GRID_SOURCE_MAGNITUDE_SCALING_RELATIONSHIP',
             'grid_source_magnitude_scaling_relationship')

# simple faults
define_param('INCLUDE_FAULT_SOURCE', 'include_fault_source',
             modes=('classical', 'event_based', 'disaggregation', 'uhs',
                    'classical_bcr', 'event_based_bcr'),
             to_job=str2bool)
define_param('FAULT_RUPTURE_OFFSET', 'fault_rupture_offset',
             modes=('classical', 'event_based', 'disaggregation', 'uhs',
                    'classical_bcr', 'event_based_bcr'),
             to_job=float)
define_param('FAULT_SURFACE_DISCRETIZATION', 'fault_surface_discretization',
             modes=('classical', 'event_based', 'disaggregation', 'uhs',
                    'classical_bcr', 'event_based_bcr'),
             to_job=float)
define_param('FAULT_MAGNITUDE_SCALING_RELATIONSHIP',
             'fault_magnitude_scaling_relationship',
             modes=('classical', 'event_based', 'disaggregation', 'uhs',
                    'classical_bcr', 'event_based_bcr'))
define_param('FAULT_MAGNITUDE_SCALING_SIGMA',
             'fault_magnitude_scaling_sigma',
             modes=('classical', 'event_based', 'disaggregation', 'uhs',
                    'classical_bcr', 'event_based_bcr'),
             to_job=float)
define_param('RUPTURE_ASPECT_RATIO', 'rupture_aspect_ratio',
             modes=('classical', 'event_based', 'disaggregation', 'uhs',
                    'classical_bcr', 'event_based_bcr'),
             to_job=float)
define_param('RUPTURE_FLOATING_TYPE', 'rupture_floating_type',
             modes=('classical', 'event_based', 'disaggregation', 'uhs',
                    'classical_bcr', 'event_based_bcr'),
             to_db=map_enum)

# complex faults
define_param('INCLUDE_SUBDUCTION_FAULT_SOURCE',
             'include_subduction_fault_source',
             modes=('classical', 'event_based', 'disaggregation', 'uhs',
                    'classical_bcr', 'event_based_bcr'),
             to_job=str2bool)
define_param('SUBDUCTION_FAULT_RUPTURE_OFFSET',
             'subduction_fault_rupture_offset',
             modes=('classical', 'event_based', 'disaggregation', 'uhs',
                    'classical_bcr', 'event_based_bcr'),
             to_job=float)
define_param('SUBDUCTION_FAULT_SURFACE_DISCRETIZATION',
             'subduction_fault_surface_discretization',
             modes=('classical', 'event_based', 'disaggregation', 'uhs',
                    'classical_bcr', 'event_based_bcr'),
             to_job=float)
define_param('SUBDUCTION_FAULT_MAGNITUDE_SCALING_RELATIONSHIP',
             'subduction_fault_magnitude_scaling_relationship',
             modes=('classical', 'event_based', 'disaggregation', 'uhs',
                    'classical_bcr', 'event_based_bcr'))
define_param('SUBDUCTION_FAULT_MAGNITUDE_SCALING_SIGMA',
             'subduction_fault_magnitude_scaling_sigma',
             modes=('classical', 'event_based', 'disaggregation', 'uhs',
                    'classical_bcr', 'event_based_bcr'),
             to_job=float)
define_param('SUBDUCTION_RUPTURE_ASPECT_RATIO',
             'subduction_rupture_aspect_ratio',
             modes=('classical', 'event_based', 'disaggregation', 'uhs',
                    'classical_bcr', 'event_based_bcr'))
define_param('SUBDUCTION_RUPTURE_FLOATING_TYPE',
             'subduction_rupture_floating_type',
             modes=('classical', 'event_based', 'disaggregation', 'uhs',
                    'classical_bcr', 'event_based_bcr'),
             to_db=map_enum)

# Everything else; please maintain alphabetical ordering.
define_param('ASSET_CORRELATION', 'asset_correlation',
             modes=("scenario", "event_based"))
define_param('ASSET_LIFE_EXPECTANCY', 'asset_life_expectancy', to_job=float,
             modes=("classical_bcr", "event_based_bcr"))
define_param('COMPONENT', 'component', to_db=map_enum)
define_param('COMPUTE_HAZARD_AT_ASSETS_LOCATIONS', None,
             modes=('event_based', 'scenario', 'scenario_damage', 'classical',
                    'classical_bcr', 'event_based_bcr'),
             to_job=str2bool)
define_param('COMPUTE_MEAN_HAZARD_CURVE', 'compute_mean_hazard_curve',
             modes=('classical', 'classical_bcr'), to_job=str2bool)
define_param('CONDITIONAL_LOSS_POE', 'conditional_loss_poe', to_job=cttfl)
define_param('DAMPING', 'damping', default=0.0, to_job=float)
define_param('DEFAULT_POPULATION_CATEGORY', 'default_pop_cat')
define_param('EPSILON_RANDOM_SEED', None, modes='scenario',
             to_job=int)
define_param('GMF_RANDOM_SEED', 'gmf_random_seed',
             modes=('event_based', 'scenario', 'scenario_damage'), to_job=int)
define_param('GMPE_LT_RANDOM_SEED', 'gmpe_lt_random_seed',
             modes=('classical', 'event_based', 'disaggregation', 'uhs',
                    'classical_bcr', 'event_based_bcr'), to_job=int)
define_param('GMPE_MODEL_NAME', 'gmpe_model_name')
define_param('GMPE_TRUNCATION_TYPE', 'truncation_type', to_db=map_enum)
define_param('GROUND_MOTION_CORRELATION', 'gm_correlated',
             modes=('scenario', 'scenario_damage', 'event_based',
             'event_based_bcr'), to_job=str2bool)
define_param('INSURED_LOSSES', 'insured_losses',
             modes='scenario', to_job=str2bool)
define_param('INTENSITY_MEASURE_LEVELS', 'imls',
             modes=('classical', 'event_based', 'disaggregation', 'uhs',
                    'classical_bcr', 'event_based_bcr'),
             to_job=cttfl)
define_param('INTENSITY_MEASURE_TYPE', 'imt', to_db=map_enum,
             modes=('classical', 'event_based', 'disaggregation',
                    'classical_bcr', 'event_based_bcr', 'scenario',
                    'scenario_damage'))
define_param('INTEREST_RATE', 'interest_rate', to_job=float,
             modes=("classical_bcr", "event_based_bcr"))
define_param('INVESTIGATION_TIME', 'investigation_time', default=0.0,
             modes=('classical', 'event_based', 'disaggregation', 'uhs',
                    'classical_bcr', 'event_based_bcr'),
             to_job=float)
define_param('LOSS_CURVES_OUTPUT_PREFIX', 'loss_curves_output_prefix')
define_param('LOSS_HISTOGRAM_BINS', 'loss_histogram_bins',
             modes=('event_based', 'event_based_bcr'), to_job=int)
define_param('LREM_STEPS_PER_INTERVAL', 'lrem_steps_per_interval',
             modes=('classical', 'classical_bcr'), to_job=int)
define_param('MAXIMUM_DISTANCE', 'maximum_distance', to_job=float,
             modes=('classical', 'disaggregation', 'uhs',
                    'classical_bcr', 'event_based_bcr'))
define_param('MINIMUM_MAGNITUDE', 'min_magnitude', default=0.0,
             modes=('classical', 'event_based', 'disaggregation', 'uhs',
                    'classical_bcr', 'event_based_bcr'),
             to_job=float)
define_param('NUMBER_OF_GROUND_MOTION_FIELDS_CALCULATIONS',
             'gmf_calculation_number', modes=('scenario', 'scenario_damage'),
             to_job=int)
define_param('NUMBER_OF_LOGIC_TREE_SAMPLES', 'realizations',
             modes=('classical', 'event_based', 'disaggregation', 'uhs',
                    'classical_bcr', 'event_based_bcr'), to_job=int)
define_param('NUMBER_OF_SEISMICITY_HISTORIES', 'histories',
             modes=('event_based', 'event_based_bcr'), to_job=int)
define_param('PERIOD', 'period', default=0.0, to_job=float)
define_param('POES', 'poes', modes=('classical', 'disaggregation', 'uhs'),
             to_job=cttfl)
define_param('QUANTILE_LEVELS', 'quantile_levels', modes='classical',
             to_job=cttfl)
define_param("REFERENCE_DEPTH_TO_2PT5KM_PER_SEC_PARAM",
             "reference_depth_to_2pt5km_per_sec_param",
             java_name="Depth 2.5 km/sec", to_job=float)
define_param("REFERENCE_VS30_VALUE", "reference_vs30_value", java_name="Vs30",
             to_job=float)
define_param('RUPTURE_SURFACE_DISCRETIZATION',
             'rupture_surface_discretization',
             modes=('scenario', 'scenario_damage'), to_job=float)
define_param('SAVE_GMFS', None,
             modes=('event_based', 'scenario', 'scenario_damage'),
             to_job=str2bool)
define_param("SADIGH_SITE_TYPE", "sadigh_site_type", to_db=map_enum,
             java_name="Sadigh Site Type")
define_param('SOURCE_MODEL_LT_RANDOM_SEED', 'source_model_lt_random_seed',
             modes=('classical', 'event_based', 'disaggregation', 'uhs',
                    'classical_bcr', 'event_based_bcr'), to_job=int)
define_param('STANDARD_DEVIATION_TYPE', 'standard_deviation_type',
             modes=('classical', 'event_based', 'disaggregation', 'uhs',
                    'classical_bcr', 'event_based_bcr'),
             to_db=map_enum)
define_param('TRUNCATION_LEVEL', 'truncation_level', to_job=int)
define_param('WIDTH_OF_MFD_BIN', 'width_of_mfd_bin',
             modes=('classical', 'event_based', 'disaggregation', 'uhs',
                    'classical_bcr', 'event_based_bcr'),
             to_job=float)
<<<<<<< HEAD
define_param('INSURED_LOSSES', 'insured_losses',
             modes=('scenario', 'event_based'), to_job=str2bool)
=======
# TODO: remove me when nhlib integration is complete
define_param('WORKAROUND_1027041', 'workaround_1027041', to_job=str2bool)
>>>>>>> 753389e4
<|MERGE_RESOLUTION|>--- conflicted
+++ resolved
@@ -410,10 +410,7 @@
              modes=('classical', 'event_based', 'disaggregation', 'uhs',
                     'classical_bcr', 'event_based_bcr'),
              to_job=float)
-<<<<<<< HEAD
 define_param('INSURED_LOSSES', 'insured_losses',
              modes=('scenario', 'event_based'), to_job=str2bool)
-=======
 # TODO: remove me when nhlib integration is complete
-define_param('WORKAROUND_1027041', 'workaround_1027041', to_job=str2bool)
->>>>>>> 753389e4
+define_param('WORKAROUND_1027041', 'workaround_1027041', to_job=str2bool)