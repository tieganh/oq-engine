# -*- coding: utf-8 -*-

# Copyright (c) 2010-2011, GEM Foundation.
#
# OpenQuake is free software: you can redistribute it and/or modify
# it under the terms of the GNU Lesser General Public License version 3
# only, as published by the Free Software Foundation.
#
# OpenQuake is distributed in the hope that it will be useful,
# but WITHOUT ANY WARRANTY; without even the implied warranty of
# MERCHANTABILITY or FITNESS FOR A PARTICULAR PURPOSE.  See the
# GNU Lesser General Public License version 3 for more details
# (a copy is included in the LICENSE file that accompanied this code).
#
# You should have received a copy of the GNU Lesser General Public License
# version 3 along with OpenQuake.  If not, see
# <http://www.gnu.org/licenses/lgpl-3.0.txt> for a copy of the LGPLv3 License.

"""
This module contains the data required to map configuration values into
oq_job_profile columns.
"""

import re

from collections import namedtuple

from openquake.db.models import OqJobProfile
from openquake.utils.general import str2bool


ARRAY_RE = re.compile('[\s,]+')

# pylint: disable=C0103
Param = namedtuple('Param', 'column type default modes to_db to_job java_name')

# TODO unify with utils/oqrunner/config_writer.py
CALCULATION_MODE = {
    'Classical': 'classical',
    'Scenario': 'scenario',
    'Event Based': 'event_based',
    'Disaggregation': 'disaggregation',
    'UHS': 'uhs',
    'Classical BCR': 'classical_bcr',
    'Event Based BCR': 'event_based_bcr',
}

INPUT_FILE_TYPES = {
    'SOURCE_MODEL_LOGIC_TREE_FILE': 'lt_source',
    'GMPE_LOGIC_TREE_FILE': 'lt_gmpe',
    'EXPOSURE': 'exposure',
    'VULNERABILITY': 'vulnerability',
    'VULNERABILITY_RETROFITTED': 'vulnerability_retrofitted',
    'SINGLE_RUPTURE_MODEL': 'rupture',
}

ENUM_MAP = {
    'Average Horizontal': 'average',
    'Average Horizontal (GMRotI50)': 'gmroti50',
    'PGA': 'pga',
    'SA': 'sa',
    'PGV': 'pgv',
    'PGD': 'pgd',
    'IA': 'ia',
    'RSD': 'rsd',
    'MMI': 'mmi',
    'None': 'none',
    '1 Sided': 'onesided',
    '2 Sided': 'twosided',
    'Only along strike ( rupture full DDW)': 'alongstrike',
    'Along strike and down dip': 'downdip',
    'Along strike & centered down dip': 'centereddowndip',
    'Rock': 'rock',
    'Deep-Soil': 'deepsoil',
    'Total': 'total',
    'Inter-Event': 'interevent',
    'Intra-Event': 'intraevent',
    'None (zero)': 'zero',
    'Total (Mag Dependent)': 'total_mag_dependent',
    'Total (PGA Dependent)': 'total_pga_dependent',
    'Intra-Event (Mag Dependent)': 'intraevent_mag_dependent',
    'Point Sources': 'pointsources',
    'Line Sources (random or given strike)': 'linesources',
    'Cross Hair Line Sources': 'crosshairsources',
    '16 Spoked Line Sources': '16spokedsources',
}

REVERSE_ENUM_MAP = dict((v, k) for k, v in ENUM_MAP.iteritems())

CALCULATION_MODES = set(CALCULATION_MODE.values())
PARAMS = {}
PATH_PARAMS = ['VULNERABILITY', 'VULNERABILITY_RETROFITTED',
               'SINGLE_RUPTURE_MODEL', 'EXPOSURE',
               'SOURCE_MODEL_LOGIC_TREE_FILE', 'GMPE_LOGIC_TREE_FILE']


def config_text_to_list(text, transform=lambda x: x):
    """ Convert a config file list (as a comma or space delimited list) to a
    list of values, with the option to transform each item. An example of such
    a transformation would be a `float` cast, but you can specify virtually
    any function which accepts and returns a single value.

    :param text: a comma or whitespace delimited list of config values (such as
        a list of PoE levels)
    :type text: `str`
    :param transform: specify a transform to be applied to each element
        (optional)
    :type transform: a function which accepts and returns a single value,
        a type (such as `float` or `int`), or equivalent

    >>> config_text_to_list('MagDistPMF MagDistEpsPMF')
    ['MagDistPMF', 'MagDistEpsPMF']
    >>> config_text_to_list('0.01, 0.02, 0.03', float)
    [0.01, 0.02, 0.03]
    """
    return [transform(val.strip()) for val in ARRAY_RE.split(text) if len(val)]


def map_enum(value):
    """Map enumerated values from configuration to database"""
    return ENUM_MAP[value]


# disabling pylint for 'Access to a protected member %s of a client class'
# and 'Too many arguments'
# pylint: disable=W0212,R0913
def define_param(name, column, modes=None, default=None, to_db=None,
                 to_job=lambda x: x, java_name=None):
    """
    Adds a new parameter definition to the PARAMS dictionary

    :param column: If `column` is `None`, the parameter is only checked but not
        inserted into the `oq_job_profile` table.
    :type column: `str`
    :param modes: The calculation modes to which this parameter applies. (Can
        either be a single string (for a single mode) or a sequence of strings
        for multiple modes. If `modes` is `None', this parameter will apply to
        all calculation modes.
    :param default: The default value for this parameter if it is not
        explicitly defined in a job config.
    :param to_db: A function to transform this parameter for storage in the
        database. Defaults to `None` if no transformation is required.
    :param to_job: A function to transform the value of this parameter when
        reading from a job config file. For example, INTENSITY_MEASURE_LEVELS
        are interpreted as a list of floats.
    :param str java_name: the name of the parameter in the Java domain.
    """

    if modes is None:
        modes = CALCULATION_MODES
    elif isinstance(modes, basestring):
        modes = set([modes])
    else:
        modes = set(modes)

    assert modes.issubset(CALCULATION_MODES), \
           'unexpected mode(s) %r' % (modes - CALCULATION_MODES)

    if column == None:
        PARAMS[name] = Param(column=column, type=None, default=default,
                             modes=modes, to_db=None, to_job=to_job,
                             java_name=java_name)
    else:
        column_type = type(OqJobProfile._meta.get_field_by_name(column)[0])
        PARAMS[name] = Param(column=column, type=column_type,
                             default=default, modes=modes, to_db=to_db,
                             to_job=to_job, java_name=java_name)


# A few helper functions for transforming job config params when they are read
# from the config file into a Job. Shortened names for the sake of brevity.
cttl = config_text_to_list
cttfl = lambda x: cttl(x, float)  # config text to float list


# general params
define_param('CALCULATION_MODE', None)
define_param('SITES', 'sites', to_job=cttfl)
define_param('REGION_GRID_SPACING', 'region_grid_spacing', to_job=float)
define_param('REGION_VERTEX', 'region', to_job=cttfl)
define_param('OUTPUT_DIR', None)
define_param('BASE_PATH', None)
define_param("DEPTHTO1PT0KMPERSEC", "depth_to_1pt_0km_per_sec",
             default=100.0, java_name="Depth 1.0 km/sec", to_job=float)
define_param("VS30_TYPE", "vs30_type", default="measured",
             java_name="Vs30 Type", to_job=lambda s: s.capitalize())

# input files
define_param('VULNERABILITY', None)
define_param('VULNERABILITY_RETROFITTED', None,
             modes=("classical_bcr", "event_based_bcr"))
define_param("SINGLE_RUPTURE_MODEL", None, modes=("scenario",))
define_param('EXPOSURE', None)
define_param('GMPE_LOGIC_TREE_FILE', None,
             modes=('classical', 'event_based', 'disaggregation', 'uhs',
                    'classical_bcr', 'event_based_bcr'))
define_param('SOURCE_MODEL_LOGIC_TREE_FILE', None,
             modes=('classical', 'event_based', 'disaggregation', 'uhs',
                    'classical_bcr', 'event_based_bcr'))

# Disaggregation parameters:
define_param('DISAGGREGATION_RESULTS', 'disagg_results',
             modes='disaggregation', to_job=cttl)
define_param('LATITUDE_BIN_LIMITS', 'lat_bin_limits', modes='disaggregation',
             to_job=cttfl)
define_param('LONGITUDE_BIN_LIMITS', 'lon_bin_limits', modes='disaggregation',
             to_job=cttfl)
define_param('MAGNITUDE_BIN_LIMITS', 'mag_bin_limits', modes='disaggregation',
             to_job=cttfl)
define_param('EPSILON_BIN_LIMITS', 'epsilon_bin_limits',
             modes='disaggregation', to_job=cttfl)
define_param('DISTANCE_BIN_LIMITS', 'distance_bin_limits',
             modes='disaggregation', to_job=cttfl)

# Uniform Hazard Spectra parameters:
define_param('UHS_PERIODS', 'uhs_periods', modes='uhs', to_job=cttfl)

# area sources
define_param('INCLUDE_AREA_SOURCES', 'include_area_sources',
             modes=('classical', 'event_based', 'disaggregation', 'uhs',
                    'classical_bcr', 'event_based_bcr'),
             to_job=str2bool)
define_param('TREAT_AREA_SOURCE_AS', 'treat_area_source_as',
             modes=('classical', 'event_based', 'disaggregation', 'uhs',
                    'classical_bcr', 'event_based_bcr'),
             to_db=map_enum)
define_param('AREA_SOURCE_DISCRETIZATION',
             'area_source_discretization',
             modes=('classical', 'event_based', 'disaggregation', 'uhs',
                    'classical_bcr', 'event_based_bcr'),
             to_job=float)
define_param('AREA_SOURCE_MAGNITUDE_SCALING_RELATIONSHIP',
             'area_source_magnitude_scaling_relationship',
             modes=('classical', 'event_based', 'disaggregation', 'uhs',
                    'classical_bcr', 'event_based_bcr'))

# grid/point sources
define_param('INCLUDE_GRID_SOURCES', 'include_grid_sources',
             modes=('classical', 'event_based', 'disaggregation', 'uhs',
                    'classical_bcr', 'event_based_bcr'),
             to_job=str2bool)
define_param('TREAT_GRID_SOURCE_AS', 'treat_grid_source_as',
             modes=('classical', 'event_based', 'disaggregation', 'uhs',
                    'classical_bcr', 'event_based_bcr'),
             to_db=map_enum)
define_param('GRID_SOURCE_MAGNITUDE_SCALING_RELATIONSHIP',
             'grid_source_magnitude_scaling_relationship')

# simple faults
define_param('INCLUDE_FAULT_SOURCE', 'include_fault_source',
             modes=('classical', 'event_based', 'disaggregation', 'uhs',
                    'classical_bcr', 'event_based_bcr'),
             to_job=str2bool)
define_param('FAULT_RUPTURE_OFFSET', 'fault_rupture_offset',
             modes=('classical', 'event_based', 'disaggregation', 'uhs',
                    'classical_bcr', 'event_based_bcr'),
             to_job=float)
define_param('FAULT_SURFACE_DISCRETIZATION', 'fault_surface_discretization',
             modes=('classical', 'event_based', 'disaggregation', 'uhs',
                    'classical_bcr', 'event_based_bcr'),
             to_job=float)
define_param('FAULT_MAGNITUDE_SCALING_RELATIONSHIP',
             'fault_magnitude_scaling_relationship',
             modes=('classical', 'event_based', 'disaggregation', 'uhs',
                    'classical_bcr', 'event_based_bcr'))
define_param('FAULT_MAGNITUDE_SCALING_SIGMA',
             'fault_magnitude_scaling_sigma',
             modes=('classical', 'event_based', 'disaggregation', 'uhs',
                    'classical_bcr', 'event_based_bcr'),
             to_job=float)
define_param('RUPTURE_ASPECT_RATIO', 'rupture_aspect_ratio',
             modes=('classical', 'event_based', 'disaggregation', 'uhs',
                    'classical_bcr', 'event_based_bcr'),
             to_job=float)
define_param('RUPTURE_FLOATING_TYPE', 'rupture_floating_type',
             modes=('classical', 'event_based', 'disaggregation', 'uhs',
                    'classical_bcr', 'event_based_bcr'),
             to_db=map_enum)

# complex faults
define_param('INCLUDE_SUBDUCTION_FAULT_SOURCE',
             'include_subduction_fault_source',
             modes=('classical', 'event_based', 'disaggregation', 'uhs',
                    'classical_bcr', 'event_based_bcr'),
             to_job=str2bool)
define_param('SUBDUCTION_FAULT_RUPTURE_OFFSET',
             'subduction_fault_rupture_offset',
             modes=('classical', 'event_based', 'disaggregation', 'uhs',
                    'classical_bcr', 'event_based_bcr'),
             to_job=float)
define_param('SUBDUCTION_FAULT_SURFACE_DISCRETIZATION',
             'subduction_fault_surface_discretization',
             modes=('classical', 'event_based', 'disaggregation', 'uhs',
                    'classical_bcr', 'event_based_bcr'),
             to_job=float)
define_param('SUBDUCTION_FAULT_MAGNITUDE_SCALING_RELATIONSHIP',
             'subduction_fault_magnitude_scaling_relationship',
             modes=('classical', 'event_based', 'disaggregation', 'uhs',
                    'classical_bcr', 'event_based_bcr'))
define_param('SUBDUCTION_FAULT_MAGNITUDE_SCALING_SIGMA',
             'subduction_fault_magnitude_scaling_sigma',
             modes=('classical', 'event_based', 'disaggregation', 'uhs',
                    'classical_bcr', 'event_based_bcr'),
             to_job=float)
define_param('SUBDUCTION_RUPTURE_ASPECT_RATIO',
             'subduction_rupture_aspect_ratio',
             modes=('classical', 'event_based', 'disaggregation', 'uhs',
                    'classical_bcr', 'event_based_bcr'))
define_param('SUBDUCTION_RUPTURE_FLOATING_TYPE',
             'subduction_rupture_floating_type',
             modes=('classical', 'event_based', 'disaggregation', 'uhs',
                    'classical_bcr', 'event_based_bcr'),
             to_db=map_enum)

# Everything else; please maintain alphabetical ordering.
define_param('AGGREGATE_LOSS_CURVE', 'aggregate_loss_curve', to_job=str2bool)
define_param('ASSET_LIFE_EXPECTANCY', 'asset_life_expectancy', to_job=float,
             modes=("classical_bcr", "event_based_bcr"))
define_param('COMPONENT', 'component', to_db=map_enum)
define_param('COMPUTE_HAZARD_AT_ASSETS_LOCATIONS', None,
             modes=('event_based', 'scenario', 'classical',
                    'classical_bcr', 'event_based_bcr'),
             to_job=str2bool)
define_param('COMPUTE_MEAN_HAZARD_CURVE', 'compute_mean_hazard_curve',
             modes=('classical', 'classical_bcr'), to_job=str2bool)
define_param('CONDITIONAL_LOSS_POE', 'conditional_loss_poe', to_job=cttfl)
define_param('DAMPING', 'damping', default=0.0, to_job=float)
define_param('GMF_OUTPUT', None,
             modes=('event_based', 'scenario'), to_job=str2bool)
define_param('GMF_RANDOM_SEED', 'gmf_random_seed',
             modes=('event_based', 'scenario'), to_job=int)
define_param('GMPE_LT_RANDOM_SEED', 'gmpe_lt_random_seed',
             modes=('classical', 'event_based', 'disaggregation', 'uhs',
                    'classical_bcr', 'event_based_bcr'), to_job=int)
define_param('GMPE_MODEL_NAME', 'gmpe_model_name')
define_param('GMPE_TRUNCATION_TYPE', 'truncation_type', to_db=map_enum)
define_param('GROUND_MOTION_CORRELATION', 'gm_correlated',
             modes=('scenario', 'event_based', 'event_based_bcr'),
             to_job=str2bool)
define_param('INTENSITY_MEASURE_LEVELS', 'imls',
             modes=('classical', 'event_based', 'disaggregation', 'uhs',
                    'classical_bcr', 'event_based_bcr'),
             to_job=cttfl)
define_param('INTENSITY_MEASURE_TYPE', 'imt', to_db=map_enum)
define_param('INTEREST_RATE', 'interest_rate', to_job=float,
             modes=("classical_bcr", "event_based_bcr"))
define_param('INVESTIGATION_TIME', 'investigation_time', default=0.0,
             modes=('classical', 'event_based', 'disaggregation', 'uhs',
                    'classical_bcr', 'event_based_bcr'),
             to_job=float)
define_param('LOSS_CURVES_OUTPUT_PREFIX', 'loss_curves_output_prefix')
<<<<<<< HEAD
define_param('LOSS_HISTOGRAM_BINS', 'loss_histogram_bins',
             modes=('event_based', 'event_based_bcr'), to_job=int)
=======
define_param('LREM_STEPS_PER_INTERVAL', 'lrem_steps_per_interval',
             modes=('classical', 'classical_bcr'), to_job=int)
>>>>>>> 90d14060
define_param('MAXIMUM_DISTANCE', 'maximum_distance', to_job=float,
             modes=('classical', 'disaggregation', 'uhs',
                    'classical_bcr', 'event_based_bcr'))
define_param('MINIMUM_MAGNITUDE', 'min_magnitude', default=0.0,
             modes=('classical', 'event_based', 'disaggregation', 'uhs',
                    'classical_bcr', 'event_based_bcr'),
             to_job=float)
define_param('NUMBER_OF_GROUND_MOTION_FIELDS_CALCULATIONS',
             'gmf_calculation_number', modes='scenario', to_job=int)
define_param('NUMBER_OF_LOGIC_TREE_SAMPLES', 'realizations',
             modes=('classical', 'event_based', 'disaggregation', 'uhs',
                    'classical_bcr', 'event_based_bcr'), to_job=int)
define_param('NUMBER_OF_SEISMICITY_HISTORIES', 'histories',
             modes=('event_based', 'event_based_bcr'), to_job=int)
define_param('PERIOD', 'period', default=0.0, to_job=float)
define_param('POES', 'poes', modes=('classical', 'disaggregation', 'uhs'),
             to_job=cttfl)
define_param('QUANTILE_LEVELS', 'quantile_levels', modes='classical',
             to_job=cttfl)
define_param("REFERENCE_DEPTH_TO_2PT5KM_PER_SEC_PARAM",
             "reference_depth_to_2pt5km_per_sec_param",
             java_name="Depth 2.5 km/sec", to_job=float)
define_param("REFERENCE_VS30_VALUE", "reference_vs30_value", java_name="Vs30",
             to_job=float)
define_param('RISK_CELL_SIZE', 'risk_cell_size', to_job=float)
define_param('RUPTURE_SURFACE_DISCRETIZATION',
             'rupture_surface_discretization', modes='scenario',
             to_job=float)
define_param("SADIGH_SITE_TYPE", "sadigh_site_type", to_db=map_enum,
             java_name="Sadigh Site Type")
define_param('SOURCE_MODEL_LT_RANDOM_SEED', 'source_model_lt_random_seed',
             modes=('classical', 'event_based', 'disaggregation', 'uhs',
                    'classical_bcr', 'event_based_bcr'), to_job=int)
define_param('STANDARD_DEVIATION_TYPE', 'standard_deviation_type',
             modes=('classical', 'event_based', 'disaggregation', 'uhs',
                    'classical_bcr', 'event_based_bcr'),
             to_db=map_enum)
define_param('TRUNCATION_LEVEL', 'truncation_level', to_job=int)
define_param('WIDTH_OF_MFD_BIN', 'width_of_mfd_bin',
             modes=('classical', 'event_based', 'disaggregation', 'uhs',
                    'classical_bcr', 'event_based_bcr'),
             to_job=float)<|MERGE_RESOLUTION|>--- conflicted
+++ resolved
@@ -349,13 +349,10 @@
                     'classical_bcr', 'event_based_bcr'),
              to_job=float)
 define_param('LOSS_CURVES_OUTPUT_PREFIX', 'loss_curves_output_prefix')
-<<<<<<< HEAD
 define_param('LOSS_HISTOGRAM_BINS', 'loss_histogram_bins',
              modes=('event_based', 'event_based_bcr'), to_job=int)
-=======
 define_param('LREM_STEPS_PER_INTERVAL', 'lrem_steps_per_interval',
              modes=('classical', 'classical_bcr'), to_job=int)
->>>>>>> 90d14060
 define_param('MAXIMUM_DISTANCE', 'maximum_distance', to_job=float,
              modes=('classical', 'disaggregation', 'uhs',
                     'classical_bcr', 'event_based_bcr'))
