--- conflicted
+++ resolved
@@ -45,11 +45,7 @@
 LOGGER = logs.LOG
 
 
-<<<<<<< HEAD
 class ProbabilisticEventMixin(Calculator):
-=======
-class ProbabilisticEventMixin(Mixin):
->>>>>>> 5fbbf316
     """Mixin for Probalistic Event Risk Job."""
 
     def __init__(self, job_profile):
