# -*- coding: utf-8 -*-
# vim: tabstop=4 shiftwidth=4 softtabstop=4
#
# Copyright (C) 2015-2018 GEM Foundation
#
# OpenQuake is free software: you can redistribute it and/or modify it
# under the terms of the GNU Affero General Public License as published
# by the Free Software Foundation, either version 3 of the License, or
# (at your option) any later version.
#
# OpenQuake is distributed in the hope that it will be useful,
# but WITHOUT ANY WARRANTY; without even the implied warranty of
# MERCHANTABILITY or FITNESS FOR A PARTICULAR PURPOSE.  See the
# GNU Affero General Public License for more details.
#
# You should have received a copy of the GNU Affero General Public License
# along with OpenQuake. If not, see <http://www.gnu.org/licenses/>.
import logging
import collections
import numpy
import h5py

from openquake.baselib.general import AccumDict
from openquake.baselib.python3compat import zip
from openquake.hazardlib.calc import stochastic
from openquake.hazardlib.scalerel.wc1994 import WC1994
from openquake.hazardlib.contexts import ContextMaker
from openquake.commonlib import util
from openquake.calculators import base, event_based, getters
from openquake.calculators.ucerf_base import (
    DEFAULT_TRT, UcerfFilter, generate_background_ruptures)

U16 = numpy.uint16
U32 = numpy.uint32
U64 = numpy.uint64
F32 = numpy.float32
F64 = numpy.float64
TWO16 = 2 ** 16

save_ruptures = event_based.EventBasedCalculator.save_ruptures


def generate_event_set(ucerf, background_sids, src_filter, ses_idx, seed):
    """
    Generates the event set corresponding to a particular branch
    """
    serial = seed + ses_idx * TWO16
    # get rates from file
    with h5py.File(ucerf.source_file, 'r') as hdf5:
        occurrences = ucerf.tom.sample_number_of_occurrences(ucerf.rate, seed)
        indices, = numpy.where(occurrences)
        logging.debug(
            'Considering "%s", %d ruptures', ucerf.source_id, len(indices))

        # get ruptures from the indices
        ruptures = []
        rupture_occ = []
        for iloc, n_occ in zip(indices, occurrences[indices]):
            ucerf_rup = ucerf.get_ucerf_rupture(iloc, src_filter)
            if ucerf_rup:
                ucerf_rup.serial = serial
                serial += 1
                ruptures.append(ucerf_rup)
                rupture_occ.append(n_occ)

        # sample background sources
        background_ruptures, background_n_occ = sample_background_model(
            hdf5, ucerf.idx_set["grid_key"], ucerf.tom, seed,
            background_sids, ucerf.min_mag, ucerf.npd, ucerf.hdd, ucerf.usd,
            ucerf.lsd, ucerf.msr, ucerf.aspect, ucerf.tectonic_region_type)
        for i, brup in enumerate(background_ruptures):
            brup.serial = serial
            serial += 1
            ruptures.append(brup)
        rupture_occ.extend(background_n_occ)

    assert len(ruptures) < TWO16, len(ruptures)  # < 2^16 ruptures per SES
    return ruptures, rupture_occ


def sample_background_model(
        hdf5, branch_key, tom, seed, filter_idx, min_mag, npd, hdd,
        upper_seismogenic_depth, lower_seismogenic_depth, msr=WC1994(),
        aspect=1.5, trt=DEFAULT_TRT):
    """
    Generates a rupture set from a sample of the background model

    :param branch_key:
        Key to indicate the branch for selecting the background model
    :param tom:
        Temporal occurrence model as instance of :class:
        openquake.hazardlib.tom.TOM
    :param seed:
        Random seed to use in the call to tom.sample_number_of_occurrences
    :param filter_idx:
        Sites for consideration (can be None!)
    :param float min_mag:
        Minimim magnitude for consideration of background sources
    :param npd:
        Nodal plane distribution as instance of :class:
        openquake.hazardlib.pmf.PMF
    :param hdd:
        Hypocentral depth distribution as instance of :class:
        openquake.hazardlib.pmf.PMF
    :param float aspect:
        Aspect ratio
    :param float upper_seismogenic_depth:
        Upper seismogenic depth (km)
    :param float lower_seismogenic_depth:
        Lower seismogenic depth (km)
    :param msr:
        Magnitude scaling relation
    :param float integration_distance:
        Maximum distance from rupture to site for consideration
    """
    bg_magnitudes = hdf5["/".join(["Grid", branch_key, "Magnitude"])].value
    # Select magnitudes above the minimum magnitudes
    mag_idx = bg_magnitudes >= min_mag
    mags = bg_magnitudes[mag_idx]
    rates = hdf5["/".join(["Grid", branch_key, "RateArray"])][filter_idx, :]
    rates = rates[:, mag_idx]
    valid_locs = hdf5["Grid/Locations"][filter_idx, :]
    # Sample remaining rates
    sampler = tom.sample_number_of_occurrences(rates, seed)
    background_ruptures = []
    background_n_occ = []
    for i, mag in enumerate(mags):
        rate_idx = numpy.where(sampler[:, i])[0]
        rate_cnt = sampler[rate_idx, i]
        occurrence = rates[rate_idx, i]
        locations = valid_locs[rate_idx, :]
        ruptures = generate_background_ruptures(
            tom, locations, occurrence,
            mag, npd, hdd, upper_seismogenic_depth,
            lower_seismogenic_depth, msr, aspect, trt)
        background_ruptures.extend(ruptures)
        background_n_occ.extend(rate_cnt.tolist())
    return background_ruptures, background_n_occ

# #################################################################### #


@util.reader
def compute_hazard(sources, src_filter, rlzs_by_gsim, param, monitor):
    """
    :param sources: a list with a single UCERF source
    :param src_filter: a SourceFilter instance
    :param rlzs_by_gsim: a dictionary gsim -> rlzs
    :param param: extra parameters
    :param monitor: a Monitor instance
    :returns: an AccumDict grp_id -> EBRuptures
    """
    [src] = sources
    res = AccumDict()
    res.calc_times = []
    sampl_mon = monitor('sampling ruptures', measuremem=True)
    filt_mon = monitor('filtering ruptures', measuremem=False)
    res.trt = DEFAULT_TRT
    background_sids = src.get_background_sids(src_filter)
    sitecol = src_filter.sitecol
    cmaker = ContextMaker(rlzs_by_gsim, src_filter.integration_distance)
    num_ses = param['ses_per_logic_tree_path']
    samples = getattr(src, 'samples', 1)
    n_occ = AccumDict(accum=0)
    with sampl_mon:
        for sam_idx in range(samples):
            for ses_idx, ses_seed in param['ses_seeds']:
                seed = sam_idx * TWO16 + ses_seed
                rups, occs = generate_event_set(
                    src, background_sids, src_filter, ses_idx, seed)
                for rup, occ in zip(rups, occs):
                    n_occ[rup] += occ
    with filt_mon:
        nr = sum(len(rlzs) for rlzs in rlzs_by_gsim.values())
        ebruptures = stochastic.build_eb_ruptures(
            src, num_ses, cmaker, sitecol, n_occ.items())
    res.num_events = sum(ebr.multiplicity(nr) for ebr in ebruptures)
    res['ruptures'] = {src.src_group_id: ebruptures}
    if param['save_ruptures']:
        res.ruptures_by_grp = {src.src_group_id: ebruptures}
    else:
<<<<<<< HEAD
        res.eids_by_grp = {
            src.src_group_id: event_based.get_eidrlz(ebruptures, rlzs_by_gsim)}
=======
        res.events_by_grp = {
            src.src_group_id: event_based.get_events(ebruptures, rlzs_by_gsim)}
>>>>>>> b7da17c2
    res.eff_ruptures = {src.src_group_id: src.num_ruptures}
    if param.get('gmf'):
        getter = getters.GmfGetter(
            rlzs_by_gsim, ebruptures, sitecol,
            param['oqparam'], param['min_iml'])
        res.update(getter.compute_gmfs_curves(monitor))
    return res


@base.calculators.add('ucerf_hazard')
class UCERFHazardCalculator(event_based.EventBasedCalculator):
    """
    Event based PSHA calculator generating the ruptures and GMFs together
    """
    core_task = compute_hazard

    def pre_execute(self):
        """
        parse the logic tree and source model input
        """
        logging.warn('%s is still experimental', self.__class__.__name__)
        self.read_inputs()  # read the site collection
        logging.info('Found %d source model logic tree branches',
                     len(self.csm.source_models))
        self.datastore['sitecol'] = self.sitecol
        self.rlzs_assoc = self.csm.info.get_rlzs_assoc()
        self.R = len(self.rlzs_assoc.realizations)
        self.eid = collections.Counter()  # sm_id -> event_id
        self.sm_by_grp = self.csm.info.get_sm_by_grp()
        self.init_logic_tree(self.csm.info)
        if not self.oqparam.imtls:
            raise ValueError('Missing intensity_measure_types!')
        self.precomputed_gmfs = False

    def from_sources(self, param):
        """
        Generate a task for each branch
        """
        oq = self.oqparam
        allargs = []  # it is better to return a list; if there is single
        # branch then `parallel.Starmap` will run the task in core
        rlzs_by_gsim = self.csm.info.get_rlzs_by_gsim_grp()
        ufilter = UcerfFilter(self.sitecol, self.oqparam.maximum_distance)
        for sm_id in range(len(self.csm.source_models)):
            ssm = self.csm.get_model(sm_id)
            [sm] = ssm.source_models
            srcs = ssm.get_sources()
            for ses_idx in range(oq.ses_per_logic_tree_path):
                param = param.copy()
                param['ses_seeds'] = [(ses_idx, oq.ses_seed + ses_idx + 1)]
                allargs.append((srcs, ufilter, rlzs_by_gsim[sm_id], param))
        return allargs<|MERGE_RESOLUTION|>--- conflicted
+++ resolved
@@ -179,13 +179,8 @@
     if param['save_ruptures']:
         res.ruptures_by_grp = {src.src_group_id: ebruptures}
     else:
-<<<<<<< HEAD
-        res.eids_by_grp = {
+        res.events_by_grp = {
             src.src_group_id: event_based.get_eidrlz(ebruptures, rlzs_by_gsim)}
-=======
-        res.events_by_grp = {
-            src.src_group_id: event_based.get_events(ebruptures, rlzs_by_gsim)}
->>>>>>> b7da17c2
     res.eff_ruptures = {src.src_group_id: src.num_ruptures}
     if param.get('gmf'):
         getter = getters.GmfGetter(
