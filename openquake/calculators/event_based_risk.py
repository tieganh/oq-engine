--- conflicted
+++ resolved
@@ -347,20 +347,13 @@
         logging.info('Building aggregate loss curves')
         with self.monitor('building agg_curves', measuremem=True):
             array, arr_stats = b.build(dstore['losses_by_event'].value, stats)
-<<<<<<< HEAD
-        units = self.assetcol.units(loss_types=array.dtype.names)
+        units = self.assetcol.cost_calculator.get_units(
+            loss_types=array.dtype.names)
         if oq.individual_curves:
             self.datastore['agg_curves-rlzs'] = array
             self.datastore.set_attrs(
                 'agg_curves-rlzs',
                 return_periods=b.return_periods, units=units)
-=======
-        self.datastore['agg_curves-rlzs'] = array
-        units = self.assetcol.cost_calculator.get_units(
-            loss_types=array.dtype.names)
-        self.datastore.set_attrs(
-            'agg_curves-rlzs', return_periods=b.return_periods, units=units)
->>>>>>> ef04e4be
         if arr_stats is not None:
             self.datastore['agg_curves-stats'] = arr_stats
             self.datastore.set_attrs(
