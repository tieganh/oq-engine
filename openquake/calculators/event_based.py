--- conflicted
+++ resolved
@@ -134,11 +134,7 @@
         self.source_id = source_id
         self.grp_id = grp_id
         self.serial = serial
-<<<<<<< HEAD
-        self.weight = 1
-=======
         self.weight = len(indices) * len(events)
->>>>>>> bca0b5ca
 
     @property
     def etags(self):
