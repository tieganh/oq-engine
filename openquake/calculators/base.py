# -*- coding: utf-8 -*-
# vim: tabstop=4 shiftwidth=4 softtabstop=4
#
# Copyright (C) 2014-2017 GEM Foundation
#
# OpenQuake is free software: you can redistribute it and/or modify it
# under the terms of the GNU Affero General Public License as published
# by the Free Software Foundation, either version 3 of the License, or
# (at your option) any later version.
#
# OpenQuake is distributed in the hope that it will be useful,
# but WITHOUT ANY WARRANTY; without even the implied warranty of
# MERCHANTABILITY or FITNESS FOR A PARTICULAR PURPOSE.  See the
# GNU Affero General Public License for more details.
#
# You should have received a copy of the GNU Affero General Public License
# along with OpenQuake. If not, see <http://www.gnu.org/licenses/>.
from __future__ import division
import os
import sys
import abc
import pdb
import logging
import operator
import itertools
import traceback
import collections
from functools import partial
from datetime import datetime
from shapely import wkt
import numpy

from openquake.baselib import (
    config, general, hdf5, datastore, __version__ as engine_version)
from openquake.baselib.performance import Monitor
from openquake.hazardlib import geo
from openquake.risklib import riskinput, asset
from openquake.commonlib import readinput, source, calc, riskmodels, writers
from openquake.baselib.parallel import Starmap, wakeup_pool
from openquake.baselib.python3compat import with_metaclass
from openquake.calculators.export import export as exp
from openquake.calculators.getters import GmfDataGetter, PmapGetter

get_taxonomy = operator.attrgetter('taxonomy')
get_weight = operator.attrgetter('weight')
get_trt = operator.attrgetter('src_group_id')
get_imt = operator.attrgetter('imt')

calculators = general.CallableDict(operator.attrgetter('calculation_mode'))

Site = collections.namedtuple('Site', 'sid lon lat')

F32 = numpy.float32


class InvalidCalculationID(Exception):
    """
    Raised when running a post-calculation on top of an incompatible
    pre-calculation
    """


class AssetSiteAssociationError(Exception):
    """Raised when there are no hazard sites close enough to any asset"""


logversion = True


PRECALC_MAP = dict(
    classical=['psha'],
    disaggregation=['psha'],
    scenario_risk=['scenario'],
    scenario_damage=['scenario'],
    classical_risk=['classical'],
    classical_bcr=['classical'],
    classical_damage=['classical'],
    event_based=['event_based', 'event_based_rupture', 'ebrisk',
                 'event_based_risk', 'ucerf_rupture'],
    event_based_risk=['event_based', 'event_based_rupture', 'ucerf_rupture',
                      'event_based_risk', 'ucerf_hazard'],
    ucerf_classical=['ucerf_psha'],
    ucerf_hazard=['ucerf_rupture'])


def set_array(longarray, shortarray):
    """
    :param longarray: a numpy array of floats of length L >= l
    :param shortarray: a numpy array of floats of length l

    Fill `longarray` with the values of `shortarray`, starting from the left.
    If `shortarry` is shorter than `longarray`, then the remaining elements on
    the right are filled with `numpy.nan` values.
    """
    longarray[:len(shortarray)] = shortarray
    longarray[len(shortarray):] = numpy.nan


def check_precalc_consistency(calc_mode, precalc_mode):
    """
    Defensive programming against users providing an incorrect pre-calculation
    ID (with ``--hazard-calculation-id``)

    :param calc_mode:
        calculation_mode of the current calculation
    :param precalc_mode:
        calculation_mode of the previous calculation
    """
    ok_mode = PRECALC_MAP[calc_mode]
    if calc_mode != precalc_mode and precalc_mode not in ok_mode:
        raise InvalidCalculationID(
            'In order to run a risk calculation of kind %r, '
            'you need to provide a calculation of kind %r, '
            'but you provided a %r instead' %
            (calc_mode, ok_mode, precalc_mode))


class BaseCalculator(with_metaclass(abc.ABCMeta)):
    """
    Abstract base class for all calculators.

    :param oqparam: OqParam object
    :param monitor: monitor object
    :param calc_id: numeric calculation ID
    """
    from_engine = False  # set by engine.run_calc
    sitecol = datastore.persistent_attribute('sitecol')
    performance = datastore.persistent_attribute('performance')
    pre_calculator = None  # to be overridden
    is_stochastic = False  # True for scenario and event based calculators

    def __init__(self, oqparam, monitor=Monitor(), calc_id=None):
        self._monitor = monitor
        self.datastore = datastore.DataStore(calc_id)
        self.oqparam = oqparam

    def monitor(self, operation, **kw):
        """
        :returns: a new Monitor instance
        """
        mon = self._monitor(operation, hdf5path=self.datastore.hdf5path)
        self._monitor.calc_id = mon.calc_id = self.datastore.calc_id
        vars(mon).update(kw)
        return mon

    def save_params(self, **kw):
        """
        Update the current calculation parameters and save engine_version
        """
        vars(self.oqparam).update(**kw)
        self.datastore['oqparam'] = self.oqparam  # save the updated oqparam
        attrs = self.datastore['/'].attrs
        attrs['engine_version'] = engine_version
        attrs['date'] = datetime.now().isoformat()[:19]
        if 'checksum32' not in attrs:
            attrs['checksum32'] = readinput.get_checksum32(self.oqparam)
        self.datastore.flush()

    def set_log_format(self):
        """Set the format of the root logger"""
        fmt = '[%(asctime)s #{} %(levelname)s] %(message)s'.format(
            self.datastore.calc_id)
        for handler in logging.root.handlers:
            handler.setFormatter(logging.Formatter(fmt))

    def run(self, pre_execute=True, concurrent_tasks=None, close=True, **kw):
        """
        Run the calculation and return the exported outputs.
        """
        global logversion
        self.close = close
        self.set_log_format()
        if logversion:  # make sure this is logged only once
            logging.info('Running %s', self.oqparam.inputs['job_ini'])
            logging.info('Using engine version %s', engine_version)
            logversion = False
        if concurrent_tasks is None:  # use the job.ini parameter
            ct = self.oqparam.concurrent_tasks
        else:  # used the parameter passed in the command-line
            ct = concurrent_tasks
        if ct == 0:  # disable distribution temporarily
            oq_distribute = os.environ.get('OQ_DISTRIBUTE')
            os.environ['OQ_DISTRIBUTE'] = 'no'
        if ct != self.oqparam.concurrent_tasks:
            # save the used concurrent_tasks
            self.oqparam.concurrent_tasks = ct
        self.save_params(**kw)
        try:
            if pre_execute:
                self.pre_execute()
            self.result = self.execute()
            if self.result is not None:
                self.post_execute(self.result)
            self.before_export()
            self.export(kw.get('exports', ''))
        except:
            if kw.get('pdb'):  # post-mortem debug
                tb = sys.exc_info()[2]
                traceback.print_tb(tb)
                pdb.post_mortem(tb)
            else:
                logging.critical('', exc_info=True)
                raise
        finally:
            if ct == 0:  # restore OQ_DISTRIBUTE
                if oq_distribute is None:  # was not set
                    del os.environ['OQ_DISTRIBUTE']
                else:
                    os.environ['OQ_DISTRIBUTE'] = oq_distribute
        return getattr(self, 'exported', {})

    def core_task(*args):
        """
        Core routine running on the workers.
        """
        raise NotImplementedError

    @abc.abstractmethod
    def pre_execute(self):
        """
        Initialization phase.
        """

    @abc.abstractmethod
    def execute(self):
        """
        Execution phase. Usually will run in parallel the core
        function and return a dictionary with the results.
        """

    @abc.abstractmethod
    def post_execute(self, result):
        """
        Post-processing phase of the aggregated output. It must be
        overridden with the export code. It will return a dictionary
        of output files.
        """

    def export(self, exports=None):
        """
        Export all the outputs in the datastore in the given export formats.
        Individual outputs are not exported if there are multiple realizations.
        """
        self.exported = getattr(self.precalc, 'exported', {})
        if isinstance(exports, tuple):
            fmts = exports
        elif exports:  # is a string
            fmts = exports.split(',')
        elif isinstance(self.oqparam.exports, tuple):
            fmts = self.oqparam.exports
        else:  # is a string
            fmts = self.oqparam.exports.split(',')
        keys = set(self.datastore)
        has_hcurves = 'hcurves' in self.datastore or 'poes' in self.datastore
        if has_hcurves:
            keys.add('hcurves')
        for fmt in fmts:
            if not fmt:
                continue
            for key in sorted(keys):  # top level keys
                if 'rlzs' in key and self.R > 1:
                    continue  # skip individual curves
                self._export((key, fmt))
            if has_hcurves and self.oqparam.hazard_maps:
                self._export(('hmaps', fmt))
            if has_hcurves and self.oqparam.uniform_hazard_spectra:
                self._export(('uhs', fmt))

        if self.close:  # in the engine we close later
            self.result = None
            try:
                self.datastore.close()
            except (RuntimeError, ValueError):
                # sometimes produces errors but they are difficult to
                # reproduce
                logging.warn('', exc_info=True)

    def _export(self, ekey):
        if ekey not in exp or self.exported.get(ekey):  # already exported
            return
        with self.monitor('export'):
            self.exported[ekey] = fnames = exp(ekey, self.datastore)
            if fnames:
                logging.info('exported %s: %s', ekey[0], fnames)

    def before_export(self):
        """
        Set the attributes nbytes
        """
        # sanity check that eff_ruptures have been set, i.e. are not -1
        csm_info = self.datastore['csm_info']
        for sm in csm_info.source_models:
            for sg in sm.src_groups:
                assert sg.eff_ruptures != -1, sg

        for key in self.datastore:
            self.datastore.set_nbytes(key)
        self.datastore.flush()


def check_time_event(oqparam, occupancy_periods):
    """
    Check the `time_event` parameter in the datastore, by comparing
    with the periods found in the exposure.
    """
    time_event = oqparam.time_event
    if time_event and time_event not in occupancy_periods:
        raise ValueError(
            'time_event is %s in %s, but the exposure contains %s' %
            (time_event, oqparam.inputs['job_ini'],
             ', '.join(occupancy_periods)))


class HazardCalculator(BaseCalculator):
    """
    Base class for hazard calculators based on source models
    """
    grp_by_src = False  # set True in disaggregation
    precalc = None

    def can_read_parent(self):
        """
        :returns:
            the parent datastore if it is present and can be read from the
            workers, None otherwise
        """
        read_access = (
            config.distribution.oq_distribute in ('no', 'futures') or
            config.directory.shared_dir)
        if self.oqparam.hazard_calculation_id and read_access:
            self.datastore.parent.close()  # make sure it is closed
            return self.datastore.parent

<<<<<<< HEAD
    def assoc_assets_sites(self, sitecol):
        """
        :param sitecol: a sequence of sites
        :returns: a pair (filtered sites, asset collection)

        The new site collection is different from the original one
        if some assets were discarded or if there were missing assets
        for some sites.
        """
        if ('assetcol' in self.datastore.parent and
                not hasattr(self, 'assetcol')):
            self.assetcol = self.datastore.parent['assetcol']
            region = wkt.loads(self.oqparam.region_constraint)
            sitecol = sitecol.within(region)
        all_sids = sitecol.complete.sids
        sids = set(sitecol.sids)
        asset_hazard_distance = self.oqparam.asset_hazard_distance
        siteobjects = geo.utils.GeographicObjects(
            Site(sid, lon, lat) for sid, lon, lat in
            zip(sitecol.sids, sitecol.lons, sitecol.lats))
        assets_by_sid = general.AccumDict()
        for assets in self.assetcol.assets_by_site():
            if len(assets):
                lon, lat = assets[0].location
                site, distance = siteobjects.get_closest(lon, lat)
                if site.sid in sids and distance <= asset_hazard_distance:
                    # keep the assets, otherwise discard them
                    assets_by_sid += {site.sid: list(assets)}
        if not assets_by_sid:
            raise AssetSiteAssociationError(
                'Could not associate any site to any assets within the '
                'asset_hazard_distance of %s km' % asset_hazard_distance)
        mask = numpy.array([sid in assets_by_sid for sid in all_sids])
        assets_by_site = [assets_by_sid.get(sid, []) for sid in all_sids]
        assetcol = asset.AssetCollection(
            self.assetcol.asset_refs,
            assets_by_site,
            self.assetcol.tagcol,
            self.assetcol.cost_calculator,
            self.oqparam.time_event,
            occupancy_periods=hdf5.array_of_vstr(
                sorted(self.assetcol.occupancy_periods)))
        return sitecol.complete.filter(mask), assetcol

=======
>>>>>>> 4b7170c2
    def count_assets(self):
        """
        Count how many assets are taken into consideration by the calculator
        """
        try:
            return len(self.assetcol)
        except AttributeError:
            return len(self.datastore['assetcol/array'])

    def compute_previous(self):
        precalc = calculators[self.pre_calculator](
            self.oqparam, self.monitor('precalculator'),
            self.datastore.calc_id)
        precalc.run(close=False)
        if 'scenario' not in self.oqparam.calculation_mode:
            self.csm = precalc.csm
        pre_attrs = vars(precalc)
        for name in ('riskmodel', 'assets_by_site'):
            if name in pre_attrs:
                setattr(self, name, getattr(precalc, name))
        return precalc

    def read_previous(self, precalc_id):
        """
        Read the previous calculation datastore by checking the consistency
        of the calculation_mode, then read the risk data.
        """
        parent = datastore.read(precalc_id)
        check_precalc_consistency(
            self.oqparam.calculation_mode, parent['oqparam'].calculation_mode)
        self.datastore.parent = parent
        # copy missing parameters from the parent
        params = {name: value for name, value in
                  vars(parent['oqparam']).items()
                  if name not in vars(self.oqparam)}
        self.save_params(**params)
        return parent

    def read_inputs(self):
        """
        Read risk data and sources if any
        """
        oq = self.oqparam
        wakeup_pool()  # fork before reading the data
        self.read_risk_data()
        if 'source' in oq.inputs and oq.hazard_calculation_id is None:
            with self.monitor('reading composite source model', autoflush=1):
                self.csm = readinput.get_composite_source_model(oq)
                if self.grp_by_src:  # set in disaggregation
                    self.csm = self.csm.grp_by_src()
            if self.is_stochastic:
                # initialize the rupture serial numbers before the
                # filtering; in this way the serials are independent
                # from the site collection; this is ultra-fast
                self.csm.init_serials()
            self.csm.info.gsim_lt.check_imts(oq.imtls)
            self.rup_data = {}
        self.init()

    def pre_execute(self):
        """
        Check if there is a pre_calculator or a previous calculation ID.
        If yes, read the inputs by invoking the precalculator or by retrieving
        the previous calculation; if not, read the inputs directly.
        """
        precalc_id = self.oqparam.hazard_calculation_id
        job_info = {}
        if self.pre_calculator is not None:
            # the parameter hazard_calculation_id is only meaningful if
            # there is a precalculator
            if precalc_id is None:
                self.precalc = self.compute_previous()
            else:
                self.read_previous(precalc_id)
                self.read_risk_data()
            self.init()
        else:  # we are in a basic calculator
            self.read_inputs()
            if 'source' in self.oqparam.inputs and precalc_id is None:
                job_info.update(readinput.get_job_info(
                    self.oqparam, self.csm, self.sitecol))
        if hasattr(self, 'riskmodel'):
            job_info['require_epsilons'] = bool(self.riskmodel.covs)
        self._monitor.save_info(job_info)
        self.param = {}  # used in the risk calculators

    def init(self):
        """
        To be overridden to initialize the datasets needed by the calculation
        """
        if not self.oqparam.imtls:
            raise ValueError('Missing intensity_measure_types!')
        if self.precalc:
            self.rlzs_assoc = self.precalc.rlzs_assoc
        elif 'csm_info' in self.datastore:
            self.rlzs_assoc = self.datastore['csm_info'].get_rlzs_assoc()
        elif hasattr(self, 'csm'):
            self.rlzs_assoc = self.csm.info.get_rlzs_assoc()
            self.datastore['csm_info'] = self.csm.info
        else:  # build a fake; used by risk-from-file calculators
            self.datastore['csm_info'] = fake = source.CompositionInfo.fake()
            self.rlzs_assoc = fake.get_rlzs_assoc()

    def read_exposure(self, haz_sitecol=None):
        """
        Read the exposure, the riskmodel and update the attributes .exposure,
        .sitecol, .assetcol
        """
        logging.info('Reading the exposure')
        with self.monitor('reading exposure', autoflush=True):
            self.exposure = readinput.get_exposure(self.oqparam)
            mesh, assets_by_site = (
                readinput.get_mesh_assets_by_site(self.oqparam, self.exposure))
        if haz_sitecol:
            all_sids = haz_sitecol.complete.sids
            sids = set(haz_sitecol.sids)
            # associate the assets to the hazard sites
            asset_hazard_distance = self.oqparam.asset_hazard_distance
            siteobjects = geo.utils.GeographicObjects(
                Site(sid, lon, lat) for sid, lon, lat in
                zip(haz_sitecol.sids, haz_sitecol.lons, haz_sitecol.lats))
            assets_by_sid = general.AccumDict(accum=[])
            for assets in assets_by_site:
                if len(assets):
                    lon, lat = assets[0].location
                    site, distance = siteobjects.get_closest(lon, lat)
                    if site.sid in sids and distance <= asset_hazard_distance:
                        # keep the assets, otherwise discard them
                        assets_by_sid += {site.sid: list(assets)}
            if not assets_by_sid:
                raise AssetSiteAssociationError(
                    'Could not associate any site to any assets within the '
                    'asset_hazard_distance of %s km' % asset_hazard_distance)
            mask = numpy.array(
                [sid in assets_by_sid for sid in all_sids])
            assets_by_site = [assets_by_sid[sid] for sid in all_sids]
            self.sitecol = haz_sitecol.complete.filter(mask)
        else:  # use the exposure sites as hazard sites
            self.sitecol = readinput.get_site_collection(self.oqparam, mesh)
        self.assetcol = asset.AssetCollection(
            self.exposure.asset_refs,
            assets_by_site,
            self.exposure.tagcol,
            self.exposure.cost_calculator,
            self.oqparam.time_event,
            occupancy_periods=hdf5.array_of_vstr(
                sorted(self.exposure.occupancy_periods)))
        logging.info('Considering %d assets on %d sites',
                     len(self.assetcol), len(self.sitecol))

    def get_min_iml(self, oq):
        # set the minimum_intensity
        if hasattr(self, 'riskmodel') and not oq.minimum_intensity:
            # infer it from the risk models if not directly set in job.ini
            oq.minimum_intensity = self.riskmodel.get_min_iml()
        min_iml = calc.fix_minimum_intensity(
            oq.minimum_intensity, oq.imtls)
        if min_iml.sum() == 0:
            logging.warn('The GMFs are not filtered: '
                         'you may want to set a minimum_intensity')
        else:
            logging.info('minimum_intensity=%s', oq.minimum_intensity)
        return min_iml

    def load_riskmodel(self):
        """
        Read the risk model and set the attribute .riskmodel.
        The riskmodel can be empty for hazard calculations.
        Save the loss ratios (if any) in the datastore.
        """
        logging.info('Reading the risk model if present')
        self.riskmodel = rm = readinput.get_risk_model(self.oqparam)
        if not self.riskmodel:  # can happen only in a hazard calculation
            return
        self.save_params()  # re-save oqparam
        # save the risk models and loss_ratios in the datastore
        self.datastore['composite_risk_model'] = rm
        attrs = self.datastore.getitem('composite_risk_model').attrs
        attrs['min_iml'] = hdf5.array_of_vstr(sorted(rm.get_min_iml().items()))
        if rm.damage_states:
            # best not to save them as bytes, they are used as headers
            attrs['damage_states'] = hdf5.array_of_vstr(rm.damage_states)
        self.datastore.set_nbytes('composite_risk_model')
        self.datastore.hdf5.flush()

<<<<<<< HEAD
    def assoc_assets(self, haz_sitecol):
        """
        Associate the exposure assets to the hazard sites and redefine
        the .sitecol and .assetcol attributes.
        """
        if haz_sitecol is not None:
            num_assets = self.count_assets()
            with self.monitor('assoc_assets_sites', autoflush=True):
                self.sitecol, self.assetcol = \
                    self.assoc_assets_sites(haz_sitecol)
            ok_assets = self.count_assets()
            num_sites = len(self.sitecol)
            logging.warn('Associated %d assets to %d sites, %d discarded',
                         ok_assets, num_sites, num_assets - ok_assets)

=======
>>>>>>> 4b7170c2
    def read_risk_data(self):
        """
        Read the exposure (if any), the risk model (if any) and then the
        site collection, possibly extracted from the exposure.
        """
        oq = self.oqparam
        with self.monitor('reading site collection', autoflush=True):
            haz_sitecol = readinput.get_site_collection(oq)
        if haz_sitecol is not None:
            logging.info('There are %d hazard site(s)', len(haz_sitecol))
        oq_hazard = (self.datastore.parent['oqparam']
                     if self.datastore.parent else None)
        if 'exposure' in oq.inputs:
            self.read_exposure(haz_sitecol)
            self.load_riskmodel()  # must be called *after* read_exposure
            self.datastore['assetcol'] = self.assetcol
        elif 'assetcol' in self.datastore.parent:
            self.load_riskmodel()
            self.assoc_assets(self.datastore.parent['sitecol'])
        else:  # no exposure
            self.load_riskmodel()
            self.sitecol = haz_sitecol

        if oq_hazard:
            parent = self.datastore.parent
            if 'assetcol' in parent:
                check_time_event(oq, parent['assetcol'].occupancy_periods)
            if oq_hazard.time_event and oq_hazard.time_event != oq.time_event:
                raise ValueError(
                    'The risk configuration file has time_event=%s but the '
                    'hazard was computed with time_event=%s' % (
                        oq.time_event, oq_hazard.time_event))

        if self.oqparam.job_type == 'risk':
            taxonomies = set(taxo for taxo in self.assetcol.tagcol.taxonomy
                             if taxo != '?')

            # check that we are covering all the taxonomies in the exposure
            missing = taxonomies - set(self.riskmodel.taxonomies)
            if self.riskmodel and missing:
                raise RuntimeError('The exposure contains the taxonomies %s '
                                   'which are not in the risk model' % missing)

            # same check for the consequence models, if any
            consequence_models = riskmodels.get_risk_models(
                self.oqparam, 'consequence')
            for lt, cm in consequence_models.items():
                missing = taxonomies - set(cm)
                if missing:
                    raise ValueError(
                        'Missing consequenceFunctions for %s' %
                        ' '.join(missing))

    def count_eff_ruptures(self, result_dict, src_group_id):
        """
        Returns the number of ruptures in the src_group (after filtering)
        or 0 if the src_group has been filtered away.

        :param result_dict: a dictionary with keys (grp_id, gsim)
        :param src_group_id: the source group ID
        """
        return result_dict.eff_ruptures.get(src_group_id, 0)

    def store_source_info(self, infos, acc):
        # save the calculation times per each source
        if infos:
            rows = sorted(
                infos.values(),
                key=operator.attrgetter('calc_time'),
                reverse=True)
            array = numpy.zeros(len(rows), source.SourceInfo.dt)
            for i, row in enumerate(rows):
                for name in array.dtype.names:
                    value = getattr(row, name)
                    if name == 'grp_id' and isinstance(value, list):
                        # same ID sources; store only the first
                        value = value[0]
                    array[i][name] = value
            self.datastore['source_info'] = array
            infos.clear()
        self.csm.info.update_eff_ruptures(
            partial(self.count_eff_ruptures, acc))
        self.rlzs_assoc = self.csm.info.get_rlzs_assoc(self.oqparam.sm_lt_path)
        if not self.rlzs_assoc:
            raise RuntimeError('Empty logic tree: too much filtering?')
        self.datastore['csm_info'] = self.csm.info
        if 'source_info' in self.datastore:
            # the table is missing for UCERF, we should fix that
            self.datastore.set_attrs(
                'source_info', nbytes=array.nbytes,
                has_dupl_sources=self.csm.has_dupl_sources)
        self.datastore.flush()

    def post_process(self):
        """For compatibility with the engine"""


class RiskCalculator(HazardCalculator):
    """
    Base class for all risk calculators. A risk calculator must set the
    attributes .riskmodel, .sitecol, .assets_by_site, .exposure
    .riskinputs in the pre_execute phase.
    """
    def make_eps(self, num_ruptures):
        """
        :param num_ruptures: the size of the epsilon array for each asset
        """
        oq = self.oqparam
        with self.monitor('building epsilons', autoflush=True):
            return riskinput.make_eps(
                self.assetcol, num_ruptures,
                oq.master_seed, oq.asset_correlation)

    def build_riskinputs(self, kind, eps=None, num_events=0):
        """
        :param kind:
            kind of hazard getter, can be 'poe' or 'gmf'
        :param eps:
            a matrix of epsilons (or None)
        :param num_events:
            how many events there are
        :returns:
            a list of RiskInputs objects, sorted by IMT.
        """
        logging.info('There are %d realizations', self.R)
        imtls = self.oqparam.imtls
        if not set(self.oqparam.risk_imtls) & set(imtls):
            rsk = ', '.join(self.oqparam.risk_imtls)
            haz = ', '.join(imtls)
            raise ValueError('The IMTs in the risk models (%s) are disjoint '
                             "from the IMTs in the hazard (%s)" % (rsk, haz))
        num_tasks = self.oqparam.concurrent_tasks or 1
        if not hasattr(self, 'assetcol'):
            self.assetcol = self.datastore['assetcol']
        self.riskmodel.taxonomy = self.assetcol.tagcol.taxonomy
        assets_by_site = self.assetcol.assets_by_site()
        with self.monitor('building riskinputs', autoflush=True):
            riskinputs = []
            sid_weight_pairs = [
                (sid, len(assets))
                for sid, assets in enumerate(assets_by_site)]
            blocks = general.split_in_blocks(
                sid_weight_pairs, num_tasks, weight=operator.itemgetter(1))
            dstore = self.can_read_parent() or self.datastore
            for block in blocks:
                sids = numpy.array([sid for sid, _weight in block])
                reduced_assets = assets_by_site[sids]
                # dictionary of epsilons for the reduced assets
                reduced_eps = {}
                for assets in reduced_assets:
                    for ass in assets:
                        if eps is not None and len(eps):
                            reduced_eps[ass.ordinal] = eps[ass.ordinal]
                # build the riskinputs
                if kind == 'poe':  # hcurves, shape (R, N)
                    getter = PmapGetter(dstore, sids, self.rlzs_assoc)
                    getter.num_rlzs = self.R
                else:  # gmf
                    getter = GmfDataGetter(dstore, sids, self.R, num_events)
                if dstore is self.datastore:
                    # read the hazard data in the controller node
                    logging.info('Reading hazard')
                    getter.init()
                else:
                    # the datastore must be closed to avoid the HDF5 fork bug
                    assert dstore.hdf5 == (), '%s is not closed!' % dstore
                ri = riskinput.RiskInput(getter, reduced_assets, reduced_eps)
                if ri.weight > 0:
                    riskinputs.append(ri)
            assert riskinputs
            logging.info('Built %d risk inputs', len(riskinputs))
            return riskinputs

    def execute(self):
        """
        Parallelize on the riskinputs and returns a dictionary of results.
        Require a `.core_task` to be defined with signature
        (riskinputs, riskmodel, rlzs_assoc, monitor).
        """
        mon = self.monitor('risk')
        all_args = [(riskinput, self.riskmodel, self.param, mon)
                    for riskinput in self.riskinputs]
        res = Starmap(self.core_task.__func__, all_args).reduce(self.combine)
        return res

    def combine(self, acc, res):
        return acc + res


U16 = numpy.uint16
U32 = numpy.uint32
U64 = numpy.uint64
F32 = numpy.float32


def get_gmv_data(sids, gmfs):
    """
    Convert an array of shape (R, N, E, I) into an array of type gmv_data_dt
    """
    R, N, E, I = gmfs.shape
    gmv_data_dt = numpy.dtype(
        [('rlzi', U16), ('sid', U32), ('eid', U64), ('gmv', (F32, (I,)))])
    # NB: ordering of the loops: first site, then event, then realization
    # it is such that save_gmf_data saves the indices correctly for each sid
    it = ((r, sids[s], eid, gmfa[s, eid])
          for s, eid in itertools.product(
                  numpy.arange(N, dtype=U32), numpy.arange(E, dtype=U64))
          for r, gmfa in enumerate(gmfs))
    return numpy.fromiter(it, gmv_data_dt)


def get_gmfs(calculator):
    """
    :param calculator: a scenario_risk/damage or event_based_risk calculator
    :returns: a pair (eids, R) where R is the number of realizations
    """
    dstore = calculator.datastore
    oq = calculator.oqparam
    sitecol = calculator.sitecol
    if dstore.parent:
        haz_sitecol = dstore.parent['sitecol']  # S sites
    else:
        haz_sitecol = sitecol  # N sites
    N = len(haz_sitecol.complete)
    I = len(oq.imtls)
    if 'gmfs' in oq.inputs:  # from file
        logging.info('Reading gmfs from file')
        eids, gmfs = readinput.get_gmfs(oq)
        E = len(eids)
        if hasattr(oq, 'number_of_ground_motion_fields'):
            if oq.number_of_ground_motion_fields != E:
                raise RuntimeError(
                    'Expected %d ground motion fields, found %d' %
                    (oq.number_of_ground_motion_fields, E))
        else:  # set the number of GMFs from the file
            oq.number_of_ground_motion_fields = E
        # NB: get_gmfs redefine oq.sites in case of GMFs from XML or CSV
        haz_sitecol = readinput.get_site_collection(oq) or haz_sitecol
        R, N, E, I = gmfs.shape
        idx = (slice(None) if haz_sitecol.indices is None
               else haz_sitecol.indices)
        save_gmf_data(dstore, haz_sitecol, gmfs[:, idx])

        # store the events, useful when read the GMFs from a file
        events = numpy.zeros(E, readinput.stored_event_dt)
        events['eid'] = eids
        dstore['events'] = events
        return eids, len(gmfs)

    elif calculator.precalc:  # from previous step
        num_assocs = dstore['csm_info'].get_num_rlzs()
        E = oq.number_of_ground_motion_fields
        eids = numpy.arange(E)
        gmfs = numpy.zeros((num_assocs, N, E, I))
        for g, gsim in enumerate(calculator.precalc.gsims):
            gmfs[g, sitecol.sids] = calculator.precalc.gmfa[gsim]
        return eids, len(gmfs)

    else:  # with --hc option
        return (calculator.datastore['events']['eid'],
                calculator.datastore['csm_info'].get_num_rlzs())


def save_gmf_data(dstore, sitecol, gmfs):
    """
    :param dstore: a :class:`openquake.baselib.datastore.DataStore` instance
    :param sitecol: a :class:`openquake.hazardlib.site.SiteCollection` instance
    :param gmfs: an array of shape (R, N, E, I)
    """
    offset = 0
    dstore['gmf_data/data'] = gmfa = get_gmv_data(sitecol.sids, gmfs)
    dic = general.group_array(gmfa, 'sid')
    lst = []
    for sid in sitecol.complete.sids:
        rows = dic.get(sid, ())
        n = len(rows)
        lst.append(numpy.array([(offset, offset + n)], riskinput.indices_dt))
        offset += n
    dstore.save_vlen('gmf_data/indices', lst)
    dstore.set_attrs('gmf_data', num_gmfs=len(gmfs))


def import_gmfs(dstore, fname, sids):
    """
    Import in the datastore a ground motion field CSV file.

    :param dstore: the datastore
    :param fname: the CSV file
    :param sids: the site IDs (complete)
    :returns: event_ids, num_rlzs
    """
    array = writers.read_composite_array(fname)
    n_imts = len(array.dtype.names[3:])  # rlzi, sid, eid, gmv_PGA, ...
    gmf_data_dt = numpy.dtype(
        [('rlzi', U16), ('sid', U32), ('eid', U64), ('gmv', (F32, (n_imts,)))])
    # store the events
    eids = numpy.unique(array['eid'])
    eids.sort()
    events = numpy.zeros(len(eids), readinput.stored_event_dt)
    events['eid'] = eids
    dstore['events'] = events
    # store the GMFs
    dic = general.group_array(array.view(gmf_data_dt), 'sid')
    lst = []
    offset = 0
    for sid in sids:
        n = len(dic.get(sid, []))
        lst.append(numpy.array([(offset, offset + n)], riskinput.indices_dt))
        if n:
            offset += n
            dstore.extend('gmf_data/data', dic[sid])
    dstore.save_vlen('gmf_data/indices', lst)

    # FIXME: if there is no data for the maximum realization
    # the inferred number of realizations will be wrong
    num_rlzs = array['rlzi'].max() + 1

    # compute gmdata
    dic = general.group_array(array.view(gmf_data_dt), 'rlzi')
    gmdata = {r: numpy.zeros(n_imts + 2, F32) for r in range(num_rlzs)}
    for r in dic:
        gmv = dic[r]['gmv']
        rec = gmdata[r]  # (imt1, ..., imtM, nevents, nbytes)
        rec[:-2] += gmv.sum(axis=0)
        rec[-2] += len(gmv)
        rec[-1] += gmv.nbytes
    return eids, num_rlzs, gmdata<|MERGE_RESOLUTION|>--- conflicted
+++ resolved
@@ -331,53 +331,6 @@
             self.datastore.parent.close()  # make sure it is closed
             return self.datastore.parent
 
-<<<<<<< HEAD
-    def assoc_assets_sites(self, sitecol):
-        """
-        :param sitecol: a sequence of sites
-        :returns: a pair (filtered sites, asset collection)
-
-        The new site collection is different from the original one
-        if some assets were discarded or if there were missing assets
-        for some sites.
-        """
-        if ('assetcol' in self.datastore.parent and
-                not hasattr(self, 'assetcol')):
-            self.assetcol = self.datastore.parent['assetcol']
-            region = wkt.loads(self.oqparam.region_constraint)
-            sitecol = sitecol.within(region)
-        all_sids = sitecol.complete.sids
-        sids = set(sitecol.sids)
-        asset_hazard_distance = self.oqparam.asset_hazard_distance
-        siteobjects = geo.utils.GeographicObjects(
-            Site(sid, lon, lat) for sid, lon, lat in
-            zip(sitecol.sids, sitecol.lons, sitecol.lats))
-        assets_by_sid = general.AccumDict()
-        for assets in self.assetcol.assets_by_site():
-            if len(assets):
-                lon, lat = assets[0].location
-                site, distance = siteobjects.get_closest(lon, lat)
-                if site.sid in sids and distance <= asset_hazard_distance:
-                    # keep the assets, otherwise discard them
-                    assets_by_sid += {site.sid: list(assets)}
-        if not assets_by_sid:
-            raise AssetSiteAssociationError(
-                'Could not associate any site to any assets within the '
-                'asset_hazard_distance of %s km' % asset_hazard_distance)
-        mask = numpy.array([sid in assets_by_sid for sid in all_sids])
-        assets_by_site = [assets_by_sid.get(sid, []) for sid in all_sids]
-        assetcol = asset.AssetCollection(
-            self.assetcol.asset_refs,
-            assets_by_site,
-            self.assetcol.tagcol,
-            self.assetcol.cost_calculator,
-            self.oqparam.time_event,
-            occupancy_periods=hdf5.array_of_vstr(
-                sorted(self.assetcol.occupancy_periods)))
-        return sitecol.complete.filter(mask), assetcol
-
-=======
->>>>>>> 4b7170c2
     def count_assets(self):
         """
         Count how many assets are taken into consideration by the calculator
@@ -563,24 +516,6 @@
         self.datastore.set_nbytes('composite_risk_model')
         self.datastore.hdf5.flush()
 
-<<<<<<< HEAD
-    def assoc_assets(self, haz_sitecol):
-        """
-        Associate the exposure assets to the hazard sites and redefine
-        the .sitecol and .assetcol attributes.
-        """
-        if haz_sitecol is not None:
-            num_assets = self.count_assets()
-            with self.monitor('assoc_assets_sites', autoflush=True):
-                self.sitecol, self.assetcol = \
-                    self.assoc_assets_sites(haz_sitecol)
-            ok_assets = self.count_assets()
-            num_sites = len(self.sitecol)
-            logging.warn('Associated %d assets to %d sites, %d discarded',
-                         ok_assets, num_sites, num_assets - ok_assets)
-
-=======
->>>>>>> 4b7170c2
     def read_risk_data(self):
         """
         Read the exposure (if any), the risk model (if any) and then the
@@ -598,8 +533,11 @@
             self.load_riskmodel()  # must be called *after* read_exposure
             self.datastore['assetcol'] = self.assetcol
         elif 'assetcol' in self.datastore.parent:
+            region = wkt.loads(self.oqparam.region_constraint)
+            self.sitecol = haz_sitecol.within(region)
+            self.assetcol = self.datastore.parent['assetcol'].reduce(
+                self.sitecol.sids)
             self.load_riskmodel()
-            self.assoc_assets(self.datastore.parent['sitecol'])
         else:  # no exposure
             self.load_riskmodel()
             self.sitecol = haz_sitecol
