# -*- coding: utf-8 -*-
# vim: tabstop=4 shiftwidth=4 softtabstop=4
#
# Copyright (C) 2015-2016 GEM Foundation
#
# OpenQuake is free software: you can redistribute it and/or modify it
# under the terms of the GNU Affero General Public License as published
# by the Free Software Foundation, either version 3 of the License, or
# (at your option) any later version.
#
# OpenQuake is distributed in the hope that it will be useful,
# but WITHOUT ANY WARRANTY; without even the implied warranty of
# MERCHANTABILITY or FITNESS FOR A PARTICULAR PURPOSE.  See the
# GNU Affero General Public License for more details.
#
# You should have received a copy of the GNU Affero General Public License
# along with OpenQuake. If not, see <http://www.gnu.org/licenses/>.
from __future__ import division
import io
import ast
import os.path
import numbers
import operator
import decimal
import functools
import itertools
<<<<<<< HEAD

=======
import collections
>>>>>>> ede05c3e
import numpy
import h5py

from openquake.baselib.general import humansize, groupby
from openquake.baselib.performance import perf_dt
from openquake.hazardlib.gsim.base import ContextMaker
from openquake.commonlib import util, source
from openquake.commonlib.datastore import view
from openquake.commonlib.writers import (
    build_header, scientificformat, write_csv)

# ########################## utility functions ############################## #

FLOAT = (float, numpy.float32, numpy.float64, decimal.Decimal)
INT = (int, numpy.uint32, numpy.int64)


def form(value):
    """
    Format numbers in a nice way.

    >>> form(0)
    '0'
    >>> form(0.0)
    '0.0'
    >>> form(0.0001)
    '1.000E-04'
    >>> form(1003.4)
    '1,003'
    >>> form(103.4)
    '103'
    >>> form(9.3)
    '9.300'
    >>> form(-1.2)
    '-1.2'
    """
    if isinstance(value, FLOAT + INT):
        if value <= 0:
            return str(value)
        elif value < .001:
            return '%.3E' % value
        elif value < 10 and isinstance(value, FLOAT):
            return '%.3f' % value
        elif value > 1000:
            return '{:,d}'.format(int(round(value)))
        else:  # in the range 10-1000
            return str(int(value))
    elif hasattr(value, '__iter__'):
        return ' '.join(map(form, value))
    return str(value)


def rst_table(data, header=None, fmt=None):
    """
    Build a .rst table from a matrix.
    
    >>> tbl = [['a', 1], ['b', 2]]
    >>> print rst_table(tbl, header=['Name', 'Value'])
    ==== =====
    Name Value
    ==== =====
    a    1    
    b    2    
    ==== =====
    """
    try:
        # see if data is a composite numpy array
        data.dtype.fields
    except AttributeError:
        # not a composite array
        header = header or ()
    else:
        if not header:
            header = [col.split(':')[0] for col in build_header(data.dtype)]
    if header:
        col_sizes = [len(col) for col in header]
    else:
        col_sizes = [len(str(col)) for col in data[0]]
    body = []
    fmt = functools.partial(scientificformat, fmt=fmt) if fmt else form
    for row in data:
        tup = tuple(fmt(c) for c in row)
        for (i, col) in enumerate(tup):
            col_sizes[i] = max(col_sizes[i], len(col))
        body.append(tup)

    sepline = ' '.join(('=' * size for size in col_sizes))
    templ = ' '.join(('%-{}s'.format(size) for size in col_sizes))
    if header:
        lines = [sepline, templ % tuple(header), sepline]
    else:
        lines = [sepline]
    for row in body:
        lines.append(templ % row)
    lines.append(sepline)
    return '\n'.join(lines)


def classify_gsim_lt(gsim_lt):
    """
    :returns: "trivial", "simple" or "complex"
    """
    num_branches = list(gsim_lt.get_num_branches().values())
    num_gsims = '(%s)' % ','.join(map(str, num_branches))
    multi_gsim_trts = sum(1 for num_gsim in num_branches if num_gsim > 1)
    if multi_gsim_trts == 0:
        return "trivial" + num_gsims
    elif multi_gsim_trts == 1:
        return "simple" + num_gsims
    else:
        return "complex" + num_gsims


@view.add('contents')
def view_contents(token, dstore):
    """
    Returns the size of the contents of the datastore and its total size
    """
    oq = dstore['oqparam']
    data = sorted((dstore.getsize(key), key) for key in dstore)
    rows = [(key, humansize(nbytes)) for nbytes, key in data]
    total = '\n%s : %s' % (
        dstore.hdf5path, humansize(os.path.getsize(dstore.hdf5path)))
    return rst_table(rows, header=(oq.description, '')) + total


@view.add('csm_info')
def view_csm_info(token, dstore):
    rlzs_assoc = dstore['rlzs_assoc']
    csm_info = rlzs_assoc.csm_info
    header = ['smlt_path', 'weight', 'source_model_file',
              'gsim_logic_tree', 'num_realizations']
    rows = []
    for sm in csm_info.source_models:
        num_rlzs = len(rlzs_assoc.rlzs_by_smodel[sm.ordinal])
        num_paths = sm.num_gsim_paths(csm_info.num_samples)
        link = "`%s <%s>`_" % (sm.name, sm.name)
        row = ('_'.join(sm.path), sm.weight, link,
               classify_gsim_lt(sm.gsim_lt), '%d/%d' % (num_rlzs, num_paths))
        rows.append(row)
    return rst_table(rows, header)


@view.add('rupture_collections')
def view_rupture_collections(token, dstore):
    rlzs_assoc = dstore['rlzs_assoc']
    num_ruptures = dstore['num_ruptures']
    csm_info = rlzs_assoc.csm_info
    rows = []
    col_id = 0
    for sm in csm_info.source_models:
        for tm in sm.trt_models:
            for idx in range(sm.samples):
                nr = num_ruptures[col_id]
                if nr:
                    rows.append((col_id, '_'.join(sm.path), tm.trt, nr))
                col_id += 1
    return rst_table(rows, ['col', 'smlt_path', 'TRT', 'num_ruptures'])


@view.add('col_rlz_assocs')
def view_col_rlz_assocs(name, dstore):
    """
    :returns: an array with the association array col_ids -> rlz_ids
    """
    rlzs_assoc = dstore['rlzs_assoc']
    num_ruptures = dstore.get_attr('etags', 'num_ruptures')
    num_rlzs = len(rlzs_assoc.realizations)
    col_ids_list = [[] for _ in range(num_rlzs)]
    for rlz in rlzs_assoc.realizations:
        for col_id in sorted(rlzs_assoc.get_col_ids(rlz)):
            if num_ruptures[col_id]:
                col_ids_list[rlz.ordinal].append(col_id)
    assocs = collections.defaultdict(list)
    for i, col_ids in enumerate(col_ids_list):
        assocs[tuple(col_ids)].append(i)
    tbl = [['Collections', 'Realizations']] + sorted(assocs.items())
    return rst_table(tbl)


@view.add('ruptures_per_trt')
def view_ruptures_per_trt(token, dstore):
    tbl = []
    header = ('source_model trt_id trt num_sources '
              'eff_ruptures weight'.split())
    num_trts = 0
    tot_sources = 0
    eff_ruptures = 0
    tot_weight = 0
    source_info = dstore['source_info'].value
    csm_info = dstore['rlzs_assoc'].csm_info
    w = groupby(source_info, operator.itemgetter('trt_model_id'),
                lambda rows: sum(r['weight'] for r in rows))
    n = groupby(source_info, operator.itemgetter('trt_model_id'),
                lambda rows: sum(1 for r in rows))
    for i, sm in enumerate(csm_info.source_models):
        # NB: the number of effective ruptures per tectonic region model
        # is stored in the array eff_ruptures as a literal string describing
        # an array {trt_model_id: num_ruptures}; see the method
        # CompositionInfo.get_rlzs_assoc
        erdict = ast.literal_eval(csm_info.eff_ruptures[i])
        for trt_model in sm.trt_models:
            trt = source.capitalize(trt_model.trt)
            er = erdict.get(trt, 0)  # effective ruptures
            if er:
                num_trts += 1
                num_sources = n.get(trt_model.id, 0)
                tot_sources += num_sources
                eff_ruptures += er
                weight = w.get(trt_model.id, 0)
                tot_weight += weight
                tbl.append((sm.name, trt_model.id, trt,
                            num_sources, er, weight))
    rows = [('#TRT models', num_trts),
            ('#sources', tot_sources),
            ('#eff_ruptures', eff_ruptures),
            ('filtered_weight', tot_weight)]
    if len(tbl) > 1:
        summary = '\n\n' + rst_table(rows)
    else:
        summary = ''
    return rst_table(tbl, header=header) + summary


@view.add('short_source_info')
def view_short_source_info(token, dstore, maxrows=20):
    return rst_table(dstore['source_info'][:maxrows])


@view.add('params')
def view_params(token, dstore):
    oq = dstore['oqparam']
    params = ['calculation_mode', 'number_of_logic_tree_samples',
              'maximum_distance', 'investigation_time',
              'ses_per_logic_tree_path', 'truncation_level',
              'rupture_mesh_spacing', 'complex_fault_mesh_spacing',
              'width_of_mfd_bin', 'area_source_discretization',
              'random_seed', 'master_seed']
    if 'risk' in oq.calculation_mode:
        params.append('avg_losses')
    if 'classical' in oq.calculation_mode:
        params.append('sites_per_tile')
    params.append('oqlite_version')
    return rst_table([(param, repr(getattr(oq, param, None)))
                      for param in params])


def build_links(items):
    out = []
    for key, fname in items:
        bname = os.path.basename(fname)
        link = "`%s <%s>`_" % (bname, bname)
        out.append((key, link))
    return sorted(out)


@view.add('inputs')
def view_inputs(token, dstore):
    inputs = dstore['oqparam'].inputs.copy()
    try:
        source_models = [('source', fname) for fname in inputs['source']]
        del inputs['source']
    except KeyError:  # there is no 'source' in scenario calculations
        source_models = []
    return rst_table(
        build_links(list(inputs.items()) + source_models),
        header=['Name', 'File'])


@view.add('job_info')
def view_job_info(token, dstore):
    """
    Determine the amount of data transferred from the controller node
    to the workers and back in a classical calculation.
    """
    job_info = list(h5py.File.__getitem__(dstore.hdf5, 'job_info'))
    return rst_table(job_info)


@view.add('avglosses_data_transfer')
def avglosses_data_transfer(token, dstore):
    """
    Determine the amount of average losses transferred from the workers to the
    controller node in a risk calculation.
    """
    oq = dstore['oqparam']
    N = len(dstore['assetcol'])
    R = len(dstore['rlzs_assoc'].realizations)
    L = len(dstore.get_attr('composite_risk_model', 'loss_types'))
    I = oq.insured_losses + 1
    ct = oq.concurrent_tasks
    size_bytes = N * R * L * I * 8 * ct  # 8 byte floats
    return (
        '%d asset(s) x %d realization(s) x %d loss type(s) x %d losses x '
        '8 bytes x %d tasks = %s' % (N, R, L, I, ct, humansize(size_bytes)))


@view.add('ebr_data_transfer')
def ebr_data_transfer(token, dstore):
    """
    Display the data transferred in an event based risk calculation
    """
    attrs = dstore['agg_loss_table'].attrs
    sent = humansize(attrs['sent'])
    received = humansize(attrs['tot_received'])
    return 'Event Based Risk: sent %s, received %s' % (sent, received)


# for scenario_risk
@view.add('totlosses')
def view_totlosses(token, dstore):
    """
    This is a debugging view. You can use it to check that the total
    losses, i.e. the losses obtained by summing the average losses on
    all assets are indeed equal to the aggregate losses. This is a
    sanity check for the correctness of the implementation.
    """
    oq = dstore['oqparam']
    if oq.insured_losses:
        stats = ('mean', 'mean_ins')
    else:
        stats = ('mean',)
    avglosses = dstore['losses_by_asset'].value
    dtlist = [('%s-%s' % (name, stat), numpy.float32)
              for name in avglosses.dtype.names for stat in stats]
    zero = numpy.zeros(avglosses.shape[1:], numpy.dtype(dtlist))
    for name in avglosses.dtype.names:
        for stat in stats:
            for rec in avglosses:
                zero['%s-%s' % (name, stat)] += rec[name][stat]
    return rst_table(zero, fmt='%.6E')


# for event based risk
@view.add('portfolio_loss')
def view_portfolio_loss(token, dstore):
    """
    The loss for the full portfolio, for each realization and loss type,
    extracted from the event loss table.
    """
    oq = dstore['oqparam']
    agg_loss_table = dstore['agg_loss_table']
    data = numpy.zeros(len(agg_loss_table), oq.loss_dt())
    rlzids = []
    for rlz, dset in dstore['agg_loss_table'].items():
        rlzi = int(rlz.split('-')[1])  # rlz-000 -> 0 etc
        rlzids.append(rlzi)
        for loss_type, losses in dset.items():
            loss = losses['loss'].sum(axis=0)
            if loss.shape == (2,):
                data[rlzi][loss_type] = loss[0]
                data[rlzi][loss_type + '_ins'] = loss[1]
            else:
                data[rlzi][loss_type] = loss
    array = util.compose_arrays(numpy.array(rlzids), data, 'rlz')
    # this is very sensitive to rounding errors, so I a using a low precision
    return rst_table(array, fmt='%.5E')


def sum_table(records):
    """
    Used to compute summaries. The records are assumed to have numeric
    fields, except the first field which is ignored, since it typically
    contains a label. Here is an example:

    >>> sum_table([('a', 1), ('b', 2)])
    ['total', 3]
    """
    size = len(records[0])
    result = [None] * size
    firstrec = records[0]
    for i in range(size):
        if isinstance(firstrec[i], (numbers.Number, numpy.ndarray)):
            result[i] = sum(rec[i] for rec in records)
        else:
            result[i] = 'total'
    return result


# this is used by the ebr calculator
@view.add('mean_avg_losses')
def view_mean_avg_losses(token, dstore):
    try:
        array = dstore['avg_losses-stats']  # shape (N, S)
        data = array[:, 0]
    except KeyError:
        array = dstore['avg_losses-rlzs']  # shape (N, R)
        data = array[:, 0]
    assets = util.get_assets(dstore)
    losses = util.compose_arrays(assets, data)
    losses.sort()
    return rst_table(losses, fmt='%8.6E')


# this is used by the classical calculator
@view.add('loss_curves_avg')
def view_loss_curves_avg(token, dstore):
    """
    Returns the average losses computed from the loss curves; for each
    asset shows all realizations.
    """
    array = dstore['loss_curves-rlzs'].value  # shape (N, R)
    n, r = array.shape
    lt_dt = numpy.dtype([(lt, numpy.float32, r) for lt in array.dtype.names])
    avg = numpy.zeros(n, lt_dt)
    for lt in array.dtype.names:
        array_lt = array[lt]
        for i, row in enumerate(array_lt):
            avg[lt][i] = row['avg']
    assets = util.get_assets(dstore)
    losses = util.compose_arrays(assets, avg)
    return rst_table(losses, fmt='%8.6E')


@view.add('exposure_info')
def view_exposure_info(token, dstore):
    """
    Display info about the exposure model
    """
    assetcol = dstore['assetcol/array'][:]
    taxonomies = dstore['assetcol/taxonomies'][:]
    counts = numpy.zeros(len(taxonomies), numpy.uint32)
    for ass in assetcol:
        tax_idx = ass['taxonomy']
        counts[tax_idx] += 1
    tbl = zip(taxonomies, counts)
    data = [('#assets', len(assetcol)),
            ('#taxonomies', len(taxonomies))]
    return rst_table(data) + '\n\n' + rst_table(
        tbl, header=['Taxonomy', '#Assets'])


@view.add('assetcol')
def view_assetcol(token, dstore):
    """
    Display the exposure in CSV format
    """
    assetcol = dstore['assetcol'].value
    taxonomies = dstore['assetcol/taxonomies'].value
    header = list(assetcol.dtype.names)
    columns = [None] * len(header)
    for i, field in enumerate(header):
        if field == 'taxonomy':
            columns[i] = taxonomies[assetcol[field]]
        else:
            columns[i] = assetcol[field]
    return write_csv(io.StringIO(), [header] + list(zip(*columns)))


def get_max_gmf_size(dstore):
    """
    Extract info about the largest GMF
    """
    oq = dstore['oqparam']
    n_sites = len(dstore['sitecol'].complete)
    rlzs_assoc = dstore['rlzs_assoc']
    num_ruptures = dstore.get_attr('etags', 'num_ruptures')
    col = num_ruptures.argmax()
    n_ruptures = num_ruptures[col]
    trt_id = rlzs_assoc.csm_info.get_trt_id(col)
    gsims = rlzs_assoc.gsims_by_trt_id[trt_id]
    n_imts = len(oq.imtls)
    n_rlzs = max(len(rlzs_assoc[trt_id, gsim]) for gsim in gsims)
    size = n_sites * n_rlzs * n_ruptures * n_imts * 4  # 4 bytes per float
    return dict(n_rlzs=n_rlzs, n_imts=n_imts, n_sites=n_sites, size=size,
                n_ruptures=n_ruptures, humansize=humansize(size), col=col,
                trt=rlzs_assoc.csm_info.tmdict[trt_id].trt)


@view.add('biggest_ebr_gmf')
def view_biggest_ebr_gmf(token, dstore):
    """
    Returns the size of the biggest GMF in an event based risk calculation
    """
    msg = ('The largest GMF block is for collection #%(col)d of type %(trt)r,'
           '\ncontains %(n_imts)d IMT(s), %(n_sites)d site(s), %(n_rlzs)d '
           'realization(s), and has a size of %(humansize)s / num_tasks')
    return msg % get_max_gmf_size(dstore)


@view.add('fullreport')
def view_fullreport(token, dstore):
    """
    Display an .rst report about the computation
    """
    # avoid circular imports
    from openquake.commonlib.reportwriter import ReportWriter
    return ReportWriter(dstore).make_report()


def performance_view(dstore):
    """
    Returns the performance view as a numpy array.
    """
    data = sorted(dstore['performance_data'], key=operator.itemgetter(0))
    out = []
    for operation, group in itertools.groupby(data, operator.itemgetter(0)):
        counts = 0
        time = 0
        mem = 0
        for _operation, time_sec, memory_mb, counts_ in group:
            counts += counts_
            time += time_sec
            mem = max(mem, memory_mb)
        out.append((operation, time, mem, counts))
    out.sort(key=operator.itemgetter(1), reverse=True)  # sort by time
    return numpy.array(out, perf_dt)


@view.add('performance')
def view_performance(token, dstore):
    """
    Display performance information
    """
    return rst_table(performance_view(dstore))


@view.add('required_params_per_trt')
def view_required_params_per_trt(token, dstore):
    """
    Display the parameters needed by each tectonic region type
    """
    gsims_per_trt_id = sorted(dstore['rlzs_assoc'].gsims_by_trt_id.items())
    tbl = []
    for trt_id, gsims in gsims_per_trt_id:
        maker = ContextMaker(gsims)
        distances = maker.REQUIRES_DISTANCES
        siteparams = maker.REQUIRES_SITES_PARAMETERS
        ruptparams = maker.REQUIRES_RUPTURE_PARAMETERS
        tbl.append((trt_id, gsims, distances, siteparams, ruptparams))
    return rst_table(
        tbl, header='trt_id gsims distances siteparams ruptparams'.split())<|MERGE_RESOLUTION|>--- conflicted
+++ resolved
@@ -24,11 +24,7 @@
 import decimal
 import functools
 import itertools
-<<<<<<< HEAD
-
-=======
 import collections
->>>>>>> ede05c3e
 import numpy
 import h5py
 
