#!/usr/bin/env python
# -*- coding: utf-8 -*-
# vim: tabstop=4 shiftwidth=4 softtabstop=4
#
# Copyright (C) 2014-2016 GEM Foundation
#
# OpenQuake is free software: you can redistribute it and/or modify it
# under the terms of the GNU Affero General Public License as published
# by the Free Software Foundation, either version 3 of the License, or
# (at your option) any later version.
#
# OpenQuake is distributed in the hope that it will be useful,
# but WITHOUT ANY WARRANTY; without even the implied warranty of
# MERCHANTABILITY or FITNESS FOR A PARTICULAR PURPOSE.  See the
# GNU Affero General Public License for more details.
#
# You should have received a copy of the GNU Affero General Public License
# along with OpenQuake. If not, see <http://www.gnu.org/licenses/>.

"""
OpenQuake: software for seismic hazard and risk assessment
"""
import logging
import argparse
import os
import sys
import socket
import getpass

from os.path import abspath
from os.path import dirname
from os.path import expanduser
from os.path import join

# just in the case that are you using oq-engine from sources
# with the rest of oq libraries installed into the system (or a
# virtual environment) you must set this environment variable
if os.environ.get("OQ_ENGINE_USE_SRCDIR") is not None:
    sys.modules['openquake'].__dict__["__path__"].insert(
        0, join(dirname(dirname(__file__)), "openquake")
    )

import openquake.engine.utils.tasks  # really ugly import with side effects
from openquake.engine import utils
from openquake.engine.logs import dbcmd

utils.config.abort_if_no_config_available()

# Please note: the /usr/bin/oq-engine script requires a celeryconfig.py
# file in the PYTHONPATH; when using binary packages, if a celeryconfig.py
# is not available the OpenQuake Engine default celeryconfig.py, located
# in /usr/share/openquake/engine, is used.
try:
    import celeryconfig
except ImportError:
    sys.path.append('/usr/share/openquake/engine')

import openquake.engine

from openquake.engine import __version__
from openquake.engine import engine, logs
from openquake.commonlib import datastore
from openquake.calculators import views
from openquake.server.db import models, upgrade_manager
from openquake.server.db.schema.upgrades import upgrader
from openquake.engine.export import core
from openquake.engine.tools.make_html_report import make_report
from django.db import connection as conn

from openquake.commonlib.concurrent_futures_process_mpatch import (
    concurrent_futures_process_monkeypatch)

HAZARD_OUTPUT_ARG = "--hazard-output-id"
HAZARD_CALCULATION_ARG = "--hazard-calculation-id"
MISSING_HAZARD_MSG = "Please specify '%s=<id>'" % HAZARD_CALCULATION_ARG


def run_job(cfg_file, log_level, log_file, exports='',
            hazard_calculation_id=None):
    """
    Run a job using the specified config file and other options.

    :param str cfg_file:
        Path to calculation config (INI-style) files.
    :param str log_level:
        'debug', 'info', 'warn', 'error', or 'critical'
    :param str log_file:
        Path to log file.
    :param exports:
        A comma-separated string of export types requested by the user.
        Currently only 'xml' is supported.
    :param hazard_calculation_id:
        ID of the previous calculation or None
    """
<<<<<<< HEAD
    job_ini = os.path.abspath(cfg_file)
=======
    # if the master dies, automatically kill the workers
    concurrent_futures_process_monkeypatch()
>>>>>>> 29edafd5
    job_id, oqparam = dbcmd(
        'job_from_file', job_ini, getpass.getuser(), hazard_calculation_id)
    calc = engine.run_calc(job_id, oqparam, log_level, log_file, exports,
                           hazard_calculation_id=hazard_calculation_id)
    duration = calc.monitor.duration  # set this before monitor.flush()
    calc.monitor.flush()
    print('Calculation %d completed in %d seconds. Results:' % (
        job_id, duration))
    for line in dbcmd('list_outputs', job_id, False):
        print line
    return job_id


def delete_calculation(job_id, confirmed=False):
    """
    Delete a calculation and all associated outputs.
    """
    if confirmed or utils.confirm(
            'Are you sure you want to delete this calculation and all '
            'associated outputs?\nThis action cannot be undone. (y/n): '):
        try:
            dbcmd('del_calc', job_id)
        except RuntimeError as err:
            print(err)


def set_up_arg_parser():
    """Set up and return an :class:`argparse.ArgumentParser` with all of the
    OpenQuake command line options."""
    parser = argparse.ArgumentParser(
        description='OpenQuake Seismic Hazard and Risk Analysis Engine')

    general_grp = parser.add_argument_group('General')
    general_grp.add_argument(
        '--version', action='store_true', help='Display version information')
    general_grp.add_argument(
        '--log-file', '-L',
        help=('Location to store log messages; if not specified, log messages'
              ' will be printed to the console (to stderr)'),
        required=False, metavar='LOG_FILE')
    general_grp.add_argument(
        '--log-level', '-l',
        help='Defaults to "info"', required=False,
        choices=['debug', 'info', 'progress', 'warn', 'error', 'critical'],
        default='info')
    general_grp.add_argument(
        '--no-distribute', '--nd', action='store_true',
        help=('Disable calculation task distribution and run the computation'
              ' in a single process. This is intended for use in debugging '
              ' and profiling.')
    )
    general_grp.add_argument(
        '--run',
        help='Run a job with the specified configuration file; you can also '
        'pass a comma-separated pair of files for hazard and risk',
        metavar='CONFIG_FILE')

    general_grp.add_argument(
        '--yes', '-y', action='store_true',
        help='Automatically answer "yes" when asked to confirm an action'
    )
    general_grp.add_argument(
        '--config-file',
        help='Custom openquake.cfg file, to override default configurations',
        metavar='CONFIG_FILE'
    )
    general_grp.add_argument(
        '--make-html-report', '-r',
        help='Build an HTML report of the computation at the given date',
        metavar='YYYY-MM-DD|today')

    db_grp = parser.add_argument_group('Database')
    db_grp.add_argument(
        '--upgrade-db', action='store_true',
        help='Upgrade the openquake database',
    )
    db_grp.add_argument(
        '--version-db', action='store_true',
        help='Show the current version of the openquake database',
    )
    db_grp.add_argument(
        '--what-if-I-upgrade', action='store_true',
        help='Show what will happen to the openquake database if you upgrade',
    )

    hazard_grp = parser.add_argument_group('Hazard')
    hazard_grp.add_argument(
        '--run-hazard',
        '--rh',
        help='Run a hazard job with the specified config file',
        metavar='CONFIG_FILE')
    hazard_grp.add_argument(
        '--list-hazard-calculations',
        '--lhc',
        help='List hazard calculation information',
        action='store_true')
    hazard_grp.add_argument(
        '--delete-calculation',
        '--dc',
        help='Delete a calculation and all associated outputs',
        metavar='CALCULATION_ID')

    hazard_grp.add_argument(
        '--delete-uncompleted-calculations',
        '--duc',
        action='store_true',
        help='Delete all the uncompleted calculations')

    risk_grp = parser.add_argument_group('Risk')
    risk_grp.add_argument(
        '--run-risk',
        '--rr',
        help='Run a risk job with the specified config file',
        metavar='CONFIG_FILE')
    risk_grp.add_argument(
        HAZARD_CALCULATION_ARG,
        '--hc',
        help='Use the desired hazard job as input for the risk job',
        metavar='HAZARD_CALCULATION_ID')
    risk_grp.add_argument(
        '--list-risk-calculations',
        '--lrc',
        help='List risk calculation information',
        action='store_true')

    export_grp = parser.add_argument_group('Export')
    export_grp.add_argument(
        '--list-outputs',
        '--lo',
        help='List outputs for the specified calculation',
        metavar='CALCULATION_ID')

    export_grp.add_argument(
        '--show-view',
        '--sv',
        help='Show a view of the specified calculation',
        nargs=2, metavar=('CALCULATION_ID', 'VIEW_NAME'))

    export_grp.add_argument(
        '--show-log',
        '--sl',
        help='Show the log of the specified calculation',
        nargs=1, metavar='CALCULATION_ID')

    export_grp.add_argument(
        '--exports', action="store",
        default='',
        help=(
            'Comma-separated string specifing the export formats, in order '
            'of priority'), metavar='EXPORT_FORMATS')
    export_grp.add_argument(
        '--export-output',
        '--eo',
        help='Export the desired output to the specified directory',
        nargs=2, metavar=('OUTPUT_ID', 'TARGET_DIR'))
    export_grp.add_argument(
        '--export-outputs',
        '--eos',
        help='Export all the calculation outputs to the specified directory',
        nargs=2, metavar=('CALCULATION_ID', 'TARGET_DIR'))

    return parser


def main():
    arg_parser = set_up_arg_parser()

    args = arg_parser.parse_args()

    exports = args.exports or 'xml,csv'

    if args.version:
        print __version__
        sys.exit(0)

    if args.run or args.run_hazard or args.run_risk:
        # the logging will be configured in engine.py
        pass
    else:
        # configure a basic logging
        logging.basicConfig(level=logging.INFO)

    if getpass.getuser() != 'openquake':
        # check if the DbServer is up
        sock = socket.socket(socket.AF_INET, socket.SOCK_STREAM)
        try:
            err = sock.connect_ex(utils.config.DBS_ADDRESS)
        finally:
            sock.close()
        if err:
            sys.exit('Please start the DbServer: '
                     'sudo -u openquake python -m openquake.server.dbserver &')

    if args.config_file:
        os.environ[utils.config.OQ_CONFIG_FILE_VAR] = \
            abspath(expanduser(args.config_file))
        utils.config.refresh()

    if args.no_distribute:
        os.environ[openquake.engine.NO_DISTRIBUTE_VAR] = '1'

    if args.upgrade_db:
        logs.set_level('info')
        msg = upgrade_manager.what_if_I_upgrade(
            conn, extract_scripts='read_scripts')
        print msg
        if msg.startswith('Your database is already updated'):
            pass
        elif args.yes or utils.confirm('Proceed? (y/n) '):
            upgrade_manager.upgrade_db(conn)
        sys.exit(0)

    if args.version_db:
        print upgrade_manager.version_db(conn)
        sys.exit(0)

    if args.what_if_I_upgrade:
        print upgrade_manager.what_if_I_upgrade(conn)
        sys.exit(0)

    # check if the db is outdated
    outdated = dbcmd('check_outdated')
    if outdated:
        sys.exit(outdated)

    # hazard or hazard+risk
    hc_id = args.hazard_calculation_id
    if hc_id and int(hc_id) < 0:
        # make it possible commands like `oq-engine --run job_risk.ini --hc -1`
        hc_id = dbcmd('get_hc_id', int(hc_id))
    if args.run:
        job_inis = map(expanduser, args.run.split(','))
        if len(job_inis) not in (1, 2):
            sys.exit('%s should be a .ini filename or a pair of filenames '
                     'separated by a comma' % args.run)
        for job_ini in job_inis:
            open(job_ini).read()  # raise an IOError if the file does not exist
        log_file = expanduser(args.log_file) \
            if args.log_file is not None else None

        if len(job_inis) == 2:
            # run hazard
            job_id = run_job(job_inis[0], args.log_level,
                             log_file, args.exports)
            # run risk
            run_job(job_inis[1], args.log_level, log_file,
                    args.exports, hazard_calculation_id=job_id)
        else:
            run_job(
                expanduser(args.run), args.log_level, log_file,
                args.exports, hazard_calculation_id=hc_id)
    # hazard
    elif args.list_hazard_calculations:
        for line in dbcmd('list_calculations', 'hazard'):
            print line
    elif args.run_hazard is not None:
        log_file = expanduser(args.log_file) \
            if args.log_file is not None else None
        run_job(expanduser(args.run_hazard), args.log_level,
                log_file, args.exports)
    elif args.delete_calculation is not None:
        dbcmd('delete_calculation', args.delete_calculation, args.yes)
    # risk
    elif args.list_risk_calculations:
        for line in dbcmd('list_calculations', 'risk'):
            print line
    elif args.run_risk is not None:
        if args.hazard_calculation_id is None:
            sys.exit(MISSING_HAZARD_MSG)
        log_file = expanduser(args.log_file) \
            if args.log_file is not None else None
        run_job(
            expanduser(args.run_risk),
            args.log_level, log_file, args.exports,
            hazard_calculation_id=hc_id)

    # export
    elif args.make_html_report:
        print 'Written', make_report(conn, args.make_html_report)
        sys.exit(0)

    elif args.list_outputs is not None:
        hc_id = dbcmd('get_hc_id', args.list_outputs)
        for line in dbcmd('list_outputs', hc_id):
            print line
    elif args.show_view is not None:
        job_id, view_name = args.show_view
        print views.view(view_name, datastore.read(int(job_id)))
    elif args.show_log is not None:
        hc_id = dbcmd('get_hc_id', args.show_log[0])
        for line in dbcmd('get_log', hc_id):
            print line

    elif args.export_output is not None:
        output_id, target_dir = args.export_output
        for line in dbcmd('export_output', int(output_id),
                          expanduser(target_dir), exports):
            print line

    elif args.export_outputs is not None:
        job_id, target_dir = args.export_outputs
        hc_id = dbcmd('get_hc_id', job_id)
        for line in dbcmd('export_outputs', hc_id, expanduser(target_dir),
                          exports):
            print line

    elif args.delete_uncompleted_calculations:
        dbcmd('delete_uncompleted_calculations')
    else:
        arg_parser.print_usage()


if __name__ == '__main__':
    main()<|MERGE_RESOLUTION|>--- conflicted
+++ resolved
@@ -92,12 +92,9 @@
     :param hazard_calculation_id:
         ID of the previous calculation or None
     """
-<<<<<<< HEAD
     job_ini = os.path.abspath(cfg_file)
-=======
     # if the master dies, automatically kill the workers
     concurrent_futures_process_monkeypatch()
->>>>>>> 29edafd5
     job_id, oqparam = dbcmd(
         'job_from_file', job_ini, getpass.getuser(), hazard_calculation_id)
     calc = engine.run_calc(job_id, oqparam, log_level, log_file, exports,
