# -*- coding: utf-8 -*-
# Copyright (c) 2010-2014, GEM Foundation.
#
# OpenQuake is free software: you can redistribute it and/or modify it
# under the terms of the GNU Affero General Public License as published
# by the Free Software Foundation, either version 3 of the License, or
# (at your option) any later version.
#
# OpenQuake is distributed in the hope that it will be useful,
# but WITHOUT ANY WARRANTY; without even the implied warranty of
# MERCHANTABILITY or FITNESS FOR A PARTICULAR PURPOSE.  See the
# GNU General Public License for more details.
#
# You should have received a copy of the GNU Affero General Public License
# along with OpenQuake.  If not, see <http://www.gnu.org/licenses/>.

"""
Disaggregation calculator core functionality
"""

import sys
from operator import attrgetter
from collections import namedtuple
import numpy

from openquake.hazardlib.calc import disagg
from openquake.hazardlib.imt import from_string
from openquake.hazardlib.site import SiteCollection

from openquake.baselib.general import groupby
from openquake.commonlib.calculators.calc import gen_ruptures_for_site

from openquake.engine import logs
from openquake.engine.db import models
from openquake.engine.calculators import calculators
from openquake.engine.utils import tasks
from openquake.engine.performance import EnginePerformanceMonitor, LightMonitor
from openquake.engine.calculators.hazard.classical.core import \
    ClassicalHazardCalculator


# a 6-uple containing float 4 arrays mags, dists, lons, lats,
# 1 int array trts and a list of dictionaries pnes
BinData = namedtuple('BinData', 'mags, dists, lons, lats, trts, pnes')


def _collect_bins_data(mon, trt_num, source_ruptures, site, curves,
                       trt_model_id, gsims, imtls, poes, truncation_level,
                       n_epsilons):
    # returns a BinData instance
    sitecol = SiteCollection([site])
    mags = []
    dists = []
    lons = []
    lats = []
    trts = []
    pnes = []
    sitemesh = sitecol.mesh
    calc_dist = mon.copy('calc distances')
    make_ctxt = mon.copy('making contexts')
    disagg_poe = mon.copy('disaggregate_poe')
    trt_model = models.TrtModel.objects.get(pk=trt_model_id)
    rlzs = trt_model.get_rlzs_by_gsim()
    for source, ruptures in source_ruptures:
        try:
            tect_reg = trt_num[source.tectonic_region_type]
            for rupture in ruptures:
                # extract rupture parameters of interest
                mags.append(rupture.mag)
                with calc_dist:
                    [jb_dist] = rupture.surface.get_joyner_boore_distance(
                        sitemesh)
                    dists.append(jb_dist)
                    [closest_point] = rupture.surface.get_closest_points(
                        sitemesh)
                lons.append(closest_point.longitude)
                lats.append(closest_point.latitude)
                trts.append(tect_reg)

                pne_dict = {}
                # a dictionary rlz.id, poe, imt_str -> prob_no_exceed
                for gsim in gsims:
                    with make_ctxt:
                        sctx, rctx, dctx = gsim.make_contexts(sitecol, rupture)
                    for imt_str, imls in imtls.iteritems():
                        imt = from_string(imt_str)
                        imls = numpy.array(imls[::-1])
                        for rlz in rlzs[gsim.__class__.__name__]:
                            curve_poes = curves[rlz.id, imt_str].poes[::-1]
                            for poe in poes:
                                iml = numpy.interp(poe, curve_poes, imls)
                                # compute probability of exceeding iml given
                                # the current rupture and epsilon_bin, that is
                                # ``P(IMT >= iml | rup, epsilon_bin)``
                                # for each of the epsilon bins
                                with disagg_poe:
                                    [poes_given_rup_eps] = \
                                        gsim.disaggregate_poe(
                                            sctx, rctx, dctx, imt, iml,
                                            truncation_level, n_epsilons)
                                pne = rupture.get_probability_no_exceedance(
                                    poes_given_rup_eps)
                                pne_dict[rlz.id, poe, imt_str] = (iml, pne)

                pnes.append(pne_dict)
        except Exception as err:
            etype, err, tb = sys.exc_info()
            msg = 'An error occurred with source id=%s. Error: %s'
            msg %= (source.source_id, err.message)
            raise etype, msg, tb

    calc_dist.flush()
    make_ctxt.flush()
    disagg_poe.flush()

    return BinData(numpy.array(mags, float),
                   numpy.array(dists, float),
                   numpy.array(lons, float),
                   numpy.array(lats, float),
                   numpy.array(trts, int),
                   pnes)


_DISAGG_RES_NAME_FMT = 'disagg(%(poe)s)-rlz-%(rlz)s-%(imt)s-%(wkt)s'


def save_disagg_result(job_id, site_id, bin_edges, trt_names, matrix,
                       rlz_id, investigation_time, imt_str, iml, poe):
    """
    Save a computed disaggregation matrix to `hzrdr.disagg_result` (see
    :class:`~openquake.engine.db.models.DisaggResult`).

    :param int job_id:
        id of the current job.
    :param int site_id:
        id of the current site
    :param bin_edges:
        The 5-uple mag, dist, lon, lat, eps
    :param trt_names:
        The list of Tectonic Region Types
    :param matrix:
        A probability array
    :param rlz:
        :class:`openquake.engine.db.models.LtRealization` to which these
        results belong.
    :param float investigation_time:
        Investigation time (years) for the calculation.
    :param imt_str:
        Intensity measure type (PGA, SA, etc.)
    :param float iml:
        Intensity measure level interpolated (using ``poe``) from the hazard
        curve at the ``site``.
    :param float poe:
        Disaggregation probability of exceedance value for this result.
    """
    job = models.OqJob.objects.get(id=job_id)

    site_wkt = models.HazardSite.objects.get(pk=site_id).location.wkt

    disp_name = _DISAGG_RES_NAME_FMT % dict(
        poe=poe, rlz=rlz_id, imt=imt_str, wkt=site_wkt)

    output = models.Output.objects.create_output(
        job, disp_name, 'disagg_matrix')

    imt, sa_period, sa_damping = from_string(imt_str)
    mag, dist, lon, lat, eps = bin_edges
    models.DisaggResult.objects.create(
        output=output,
        lt_realization_id=rlz_id,
        investigation_time=investigation_time,
        imt=imt,
        sa_period=sa_period,
        sa_damping=sa_damping,
        iml=iml,
        poe=poe,
        mag_bin_edges=mag,
        dist_bin_edges=dist,
        lon_bin_edges=lon,
        lat_bin_edges=lat,
        eps_bin_edges=eps,
        trts=trt_names,
        location=site_wkt,
        matrix=matrix,
    )


@tasks.oqtask
def compute_disagg(job_id, sitecol, sources, trt_model_id,
                   trt_num, curves_dict, bin_edges):
    # see https://bugs.launchpad.net/oq-engine/+bug/1279247 for an explanation
    # of the algorithm used
    """
    :param int job_id:
        ID of the currently running :class:`openquake.engine.db.models.OqJob`
    :param sitecol:
        a :class:`openquake.hazardlib.site.SiteCollection` instance
    :param list sources:
        list of hazardlib source objects
    :param lt_model:
        an instance of :class:`openquake.engine.db.models.LtSourceModel`
    :param dict trt_num:
        a dictionary Tectonic Region Type -> incremental number
    :param curves_dict:
        a dictionary with the hazard curves for sites, realizations and IMTs
    :param bin_egdes:
        a dictionary (lt_model_id, site_id) -> edges
    :returns:
        a dictionary of probability arrays, with composite key
        (site.id, rlz.id, poe, imt, iml, trt_names).
    """
    mon = LightMonitor('disagg', job_id, compute_disagg)
    hc = models.oqparam(job_id)
    trt_model = models.TrtModel.objects.get(pk=trt_model_id)
    gsims = trt_model.get_gsim_instances()
    lt_model_id = trt_model.lt_model.id
    rlzs = trt_model.get_rlzs_by_gsim()
    trt_names = tuple(trt_model.lt_model.get_tectonic_region_types())
    result = {}  # site.id, rlz.id, poe, imt, iml, trt_names -> array

    for site in sitecol:
        # edges as wanted by disagg._arrange_data_in_bins
        try:
            edges = bin_edges[lt_model_id, site.id]
        except KeyError:
            # bin_edges for a given site are missing if the site is far away
            continue

        # generate source, rupture, sites once per site
        source_ruptures = list(
            gen_ruptures_for_site(site, sources, hc.maximum_distance, mon))
        if not source_ruptures:
            continue
        logs.LOG.info('Collecting bins from %d ruptures close to %s',
                      sum(len(rupts) for src, rupts in source_ruptures),
                      site.location)

        with EnginePerformanceMonitor(
                'collecting bins', job_id, compute_disagg):
            bdata = _collect_bins_data(
                mon, trt_num, source_ruptures, site, curves_dict[site.id],
                trt_model_id, gsims, hc.imtls,
                hc.poes_disagg, getattr(hc, 'truncation_level', None),
                hc.num_epsilon_bins)

        if not bdata.pnes:  # no contributions for this site
            continue

        for poe in hc.poes_disagg:
            for imt in hc.imtls:
                for gsim in gsims:
                    for rlz in rlzs[gsim.__class__.__name__]:
                        # extract the probabilities of non-exceedance for the
                        # given realization, disaggregation PoE, and IMT
                        iml_pne_pairs = [pne[rlz.id, poe, imt]
                                         for pne in bdata.pnes]
                        iml = iml_pne_pairs[0][0]
                        probs = numpy.array(
                            [p for (i, p) in iml_pne_pairs], float)
                        # bins in a format handy for hazardlib
                        bins = [bdata.mags, bdata.dists,
                                bdata.lons, bdata.lats,
                                bdata.trts, None, probs]

                        # call disagg._arrange_data_in_bins
                        with EnginePerformanceMonitor(
                                'arranging bins', job_id, compute_disagg):
                            key = (site.id, rlz.id, poe, imt, iml, trt_names)
                            matrix = disagg._arrange_data_in_bins(
                                bins, edges + (trt_names,))
                            result[key] = numpy.array(
                                [fn(matrix) for fn in disagg.pmf_map.values()])

    return result


@calculators.add('disaggregation')
class DisaggHazardCalculator(ClassicalHazardCalculator):
    """
    A calculator which performs disaggregation calculations in a distributed /
    parallelized fashion.

    See :func:`openquake.hazardlib.calc.disagg.disaggregation` for more
    details about the nature of this type of calculation.
    """
    def get_curves(self, site):
        """
        Get all the relevant hazard curves for the given site.
        Returns a dictionary {(rlz_id, imt) -> curve}.
        """
        dic = {}
        wkt = site.location.wkt2d
<<<<<<< HEAD
        for rlz in self._realizations:
            for imt_str in self.hc.intensity_measure_types_and_levels:
=======
        for rlz in self._get_realizations():
            for imt_str in self.hc.imtls:
>>>>>>> 65ffe1d2
                imt = from_string(imt_str)
                [curve] = models.HazardCurveData.objects.filter(
                    location=wkt,
                    hazard_curve__lt_realization=rlz,
                    hazard_curve__imt=imt[0],
                    hazard_curve__sa_period=imt[1],
                    hazard_curve__sa_damping=imt[2])
                if all(x == 0.0 for x in curve.poes):
                    logs.LOG.warn(
                        '* hazard curve %d contains all zero '
                        'probabilities; skipping SRID=4326;%s, rlz=%d, IMT=%s',
                        curve.id, wkt, rlz.id, imt_str)
                    continue
                dic[rlz.id, imt_str] = curve
        return dic

    @EnginePerformanceMonitor.monitor
    def full_disaggregation(self):
        """
        Run the disaggregation phase after hazard curve finalization.
        """
        hc = self.hc
        tl = getattr(self.hc, 'truncation_level', None)
        sitecol = self.site_collection
        mag_bin_width = self.hc.mag_bin_width
        eps_edges = numpy.linspace(-tl, tl, self.hc.num_epsilon_bins + 1)
        logs.LOG.info('%d epsilon bins from %s to %s', len(eps_edges) - 1,
                      min(eps_edges), max(eps_edges))

        self.bin_edges = {}
        curves_dict = dict((site.id, self.get_curves(site))
                           for site in self.site_collection)
        all_args = []
        for trt_model_id, srcs in groupby(
                self.composite_model.sources,
                attrgetter('trt_model_id')).iteritems():
            lt_model = models.TrtModel.objects.get(pk=trt_model_id).lt_model
            trt_num = dict((trt, i) for i, trt in enumerate(
                           lt_model.get_tectonic_region_types()))
            infos = list(models.TrtModel.objects.filter(
                         lt_model=lt_model))

            max_mag = max(i.max_mag for i in infos)
            min_mag = min(i.min_mag for i in infos)
            mag_edges = mag_bin_width * numpy.arange(
                int(numpy.floor(min_mag / mag_bin_width)),
                int(numpy.ceil(max_mag / mag_bin_width) + 1))
            logs.LOG.info('%d mag bins from %s to %s', len(mag_edges) - 1,
                          min_mag, max_mag)

            for site in self.site_collection:
                curves = curves_dict[site.id]
                if not curves:
                    continue  # skip zero-valued hazard curves
                bb = self.bb_dict[lt_model.id, site.id]
                if not bb:
                    logs.LOG.info(
                        'location %s was too far, skipping disaggregation',
                        site.location)
                    continue

                dist_edges, lon_edges, lat_edges = bb.bins_edges(
                    hc.distance_bin_width, hc.coordinate_bin_width)
                logs.LOG.info(
                    '%d dist bins from %s to %s', len(dist_edges) - 1,
                    min(dist_edges), max(dist_edges))
                logs.LOG.info('%d lon bins from %s to %s', len(lon_edges) - 1,
                              bb.west, bb.east)
                logs.LOG.info('%d lat bins from %s to %s', len(lon_edges) - 1,
                              bb.south, bb.north)

                self.bin_edges[lt_model.id, site.id] = (
                    mag_edges, dist_edges, lon_edges, lat_edges, eps_edges)

            all_args.append((self.job.id, sitecol, srcs, trt_model_id,
                             trt_num, curves_dict, self.bin_edges))

        res = tasks.starmap(compute_disagg, all_args, logs.LOG.progress)
        self.save_disagg_results(res.reduce(self.agg_result))

    def post_execute(self):
        super(DisaggHazardCalculator, self).post_execute()
        self.full_disaggregation()

    def agg_result(self, acc, result):
        """
        Collect the results coming from compute_disagg into self.results,
        a dictionary with key (site.id, rlz.id, poe, imt, iml, trt_names)
        and values which are probability arrays.

        :param acc: dictionary accumulating the results
        :param result: dictionary with the result coming from a task
        """
        for key, val in result.iteritems():
            acc[key] = 1. - (1. - acc.get(key, 0)) * (1. - val)
        return acc

    @EnginePerformanceMonitor.monitor
    def save_disagg_results(self, results):
        """
        Save all the results of the disaggregation. NB: the number of results
        to save is #sites * #rlzs * #disagg_poes * #IMTs.

        :param results:
            a dictionary of probability arrays
        """
        # since an extremely small subset of the full disaggregation matrix
        # is saved this method can be run sequentially on the controller node
        for key, probs in results.iteritems():
            site_id, rlz_id, poe, imt, iml, trt_names = key
            lt_model = models.LtRealization.objects.get(pk=rlz_id).lt_model
            edges = self.bin_edges[lt_model.id, site_id]
            save_disagg_result(
                self.job.id, site_id, edges, trt_names, probs,
                rlz_id, self.hc.investigation_time, imt, iml, poe)<|MERGE_RESOLUTION|>--- conflicted
+++ resolved
@@ -290,13 +290,8 @@
         """
         dic = {}
         wkt = site.location.wkt2d
-<<<<<<< HEAD
         for rlz in self._realizations:
-            for imt_str in self.hc.intensity_measure_types_and_levels:
-=======
-        for rlz in self._get_realizations():
             for imt_str in self.hc.imtls:
->>>>>>> 65ffe1d2
                 imt = from_string(imt_str)
                 [curve] = models.HazardCurveData.objects.filter(
                     location=wkt,
