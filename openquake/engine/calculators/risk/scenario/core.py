# Copyright (c) 2010-2013, GEM Foundation.
#
# OpenQuake is free software: you can redistribute it and/or modify it
# under the terms of the GNU Affero General Public License as published
# by the Free Software Foundation, either version 3 of the License, or
# (at your option) any later version.
#
# OpenQuake is distributed in the hope that it will be useful,
# but WITHOUT ANY WARRANTY; without even the implied warranty of
# MERCHANTABILITY or FITNESS FOR A PARTICULAR PURPOSE.  See the
# GNU General Public License for more details.
#
# You should have received a copy of the GNU Affero General Public License
# along with OpenQuake.  If not, see <http://www.gnu.org/licenses/>.


"""
Core functionality for the scenario risk calculator.
"""
import numpy
from django import db

from openquake.risklib import api

from openquake.engine.calculators import base
from openquake.engine.calculators.risk import general
from openquake.engine.utils import tasks, stats
from openquake.engine.db import models
from openquake.engine.performance import EnginePerformanceMonitor


@tasks.oqtask
@stats.count_progress('r')
def scenario(job_id, hazard, seed, vulnerability_function, output_containers,
             asset_correlation):
    """
    Celery task for the scenario damage risk calculator.

    :param job_id: the id of the current
    :class:`openquake.engine.db.models.OqJob`
    :param dict hazard:
      A dictionary mapping IDs of
      :class:`openquake.engine.db.models.Output` (with output_type set
      to 'gmfscenario') to a tuple where the first element is an instance of
      :class:`..hazard_getters.GroundMotionScenarioGetter2`, and the second
      element is the corresponding weight.
    :param seed: the seed used to initialize the rng
    :param output_containers: a dictionary {hazard_id: output_id}
        where output id represents the id of the loss map
    :param asset_correlation: asset correlation coefficient
    """

    calc = api.Scenario(vulnerability_function, seed, asset_correlation)

    hazard_getter = hazard.values()[0][0]

    with EnginePerformanceMonitor('hazard_getter', job_id, scenario):
        assets, ground_motion_values, missings = hazard_getter()

    loss_ratio_matrix = calc(ground_motion_values)

    # Risk output container id
    outputs_id = output_containers.values()[0][0]

    with db.transaction.commit_on_success(using='reslt_writer'):
        for i, asset in enumerate(assets):
            general.write_loss_map_data(
                outputs_id, asset,
                loss_ratio_matrix[i].mean(),
                std_dev=loss_ratio_matrix[i].std(ddof=1))

    aggregate_losses = sum(loss_ratio_matrix[i] * asset.value
                           for i, asset in enumerate(assets))

<<<<<<< HEAD
    base.signal_task_complete(
        job_id=job_id, num_items=len(assets) + len(missings))
=======
    base.signal_task_complete(job_id=job_id,
                              num_items=len(assets) + len(missings),
                              aggregate_losses=aggregate_losses)
scenario.ignore_result = False
>>>>>>> c6bac95c


class ScenarioRiskCalculator(general.BaseRiskCalculator):
    """
    Scenario Risk Calculator. Computes a Loss Map,
    for a given set of assets.
    """
    hazard_getter = general.hazard_getters.GroundMotionScenarioGetter

    core_calc_task = scenario

    def __init__(self, job):
        super(ScenarioRiskCalculator, self).__init__(job)
        self.aggregate_losses = None

    def task_completed_hook(self, message):
        aggregate_losses = message['aggregate_losses']

        if self.aggregate_losses is None:
            self.aggregate_losses = numpy.zeros(aggregate_losses.shape)
        self.aggregate_losses += aggregate_losses

    def post_process(self):
        with db.transaction.commit_on_success(using='reslt_writer'):
            models.AggregateLoss.objects.create(
                output=models.Output.objects.create_output(
                    self.job, "Aggregate Loss",
                    "aggregate_loss"),
                mean=numpy.mean(self.aggregate_losses),
                std_dev=numpy.std(self.aggregate_losses, ddof=1))

    def hazard_outputs(self, hazard_calculation):
        """
        :returns: the single hazard output associated to
        `hazard_calculation`
        """

        # in scenario hazard calculation we do not have hazard logic
        # tree realizations, and we have only one output
        return hazard_calculation.oqjob_set.filter(status="complete").latest(
            'last_update').output_set.get(output_type='gmf_scenario')

    def create_getter(self, output, assets):
        """
        See :method:`..general.BaseRiskCalculator.create_getter`
        """
        if output.output_type != 'gmf_scenario':
            raise RuntimeError(
                "The provided hazard output is not a ground motion field: %s"
                % output.output_type)
        return (self.hazard_getter(
            output.id, self.imt, assets,
            self.rc.get_hazard_maximum_distance()),
            1)

    @property
    def calculator_parameters(self):
        """
        Provides calculator specific params
        in a list format where first value
        represents the intensity measure
        type and the second one the asset
        correlation value.
        """

        return [self.rc.asset_correlation or 0]

    def create_outputs(self, hazard_output):
        """
        Create the the output of a ScenarioRisk calculator
        which is a LossMap.
        """

        return [models.LossMap.objects.create(
                output=models.Output.objects.create_output(
                    self.job, "Loss Map", "loss_map"),
                hazard_output=hazard_output).id]<|MERGE_RESOLUTION|>--- conflicted
+++ resolved
@@ -72,15 +72,10 @@
     aggregate_losses = sum(loss_ratio_matrix[i] * asset.value
                            for i, asset in enumerate(assets))
 
-<<<<<<< HEAD
     base.signal_task_complete(
-        job_id=job_id, num_items=len(assets) + len(missings))
-=======
-    base.signal_task_complete(job_id=job_id,
                               num_items=len(assets) + len(missings),
                               aggregate_losses=aggregate_losses)
 scenario.ignore_result = False
->>>>>>> c6bac95c
 
 
 class ScenarioRiskCalculator(general.BaseRiskCalculator):
