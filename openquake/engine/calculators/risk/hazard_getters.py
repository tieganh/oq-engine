# -*- coding: utf-8 -*-

# Copyright (c) 2010-2013, GEM Foundation.
#
# OpenQuake is free software: you can redistribute it and/or modify it
# under the terms of the GNU Affero General Public License as published
# by the Free Software Foundation, either version 3 of the License, or
# (at your option) any later version.
#
# OpenQuake is distributed in the hope that it will be useful,
# but WITHOUT ANY WARRANTY; without even the implied warranty of
# MERCHANTABILITY or FITNESS FOR A PARTICULAR PURPOSE.  See the
# GNU General Public License for more details.
#
# You should have received a copy of the GNU Affero General Public License
# along with OpenQuake.  If not, see <http://www.gnu.org/licenses/>.

"""
Hazard getters for Risk calculators.

A HazardGetter is responsible fo getting hazard outputs needed by a risk
calculation.
"""

import numpy

from openquake.engine import logs
from openquake.hazardlib import geo
from openquake.engine.db import models
from openquake.engine.performance import DummyMonitor

#: Scaling constant do adapt to the postgis functions (that work with
#: meters)
KILOMETERS_TO_METERS = 1000


class HazardGetter(object):
    """
    Base abstract class of an Hazard Getter.

    An Hazard Getter is used to query for the closest hazard data for
    each given asset. An Hazard Getter must be pickable such that it
    should be possible to use different strategies (e.g. distributed
    or not, using postgis or not).

    :attr int hazard_output:
        A Hazard Output object :class:`openquake.engine.db.models.Output`

    :attr int hazard_id:
        The ID of an Hazard Output container object
        (e.g. :class:`openquake.engine.db.models.HazardCurve`)

    :attr assets:
        The assets for which we wants to compute.

    :attr max_distance:
        The maximum distance, in kilometers, to use.

    :attr imt:
        The imt (in long form) for which data have to be retrieved

    :attr float weight:
        The weight (if applicable) to be given to the retrieved data
    """
    def __init__(self, hazard_output, assets, max_distance, imt):
        self.hazard_output = hazard_output
        hazard = hazard_output.output_container
        self.hazard_id = hazard.id
        self.assets = assets
        self.max_distance = max_distance
        self.imt = imt

        if hasattr(hazard, 'lt_realization') and hazard.lt_realization:
            self.weight = hazard.lt_realization.weight
        else:
            self.weight = None

        # FIXME(lp). It is better to directly store the convex hull
        # instead of the mesh. We are not doing it because
        # hazardlib.Polygon is not (yet) pickeable
        self._assets_mesh = geo.mesh.Mesh.from_points_list([
            geo.point.Point(asset.site.x, asset.site.y)
            for asset in self.assets])
        self.asset_dict = dict((asset.id, asset) for asset in self.assets)
        self.all_asset_ids = set(self.asset_dict)

    def __repr__(self):
        return "<%s max_distance=%s assets=%s>" % (
            self.__class__.__name__, self.max_distance,
            [a.id for a in self.assets])

    def get_data(self, imt):
        """
        Subclasses must implement this.

        :param str imt: a string representation of the intensity
        measure type (e.g. SA(0.1)) in which the hazard data should be
        returned

        :returns:
            An OrderedDict mapping ID of
            :class:`openquake.engine.db.models.ExposureData` objects to
            hazard_data (e.g. an array with the poes, or an array with the
            ground motion values). Bear in mind that the returned data could
            lack some assets being filtered out by the ``maximum_distance``
            criteria.
        """
        raise NotImplementedError

    def __call__(self):
        """
        :returns:
            A tuple with two elements. The first is an array of instances of
            :class:`openquake.engine.db.models.ExposureData`, the second is an
            array with the corresponding hazard data.
        """
        # data is a gmf or a set of hazard curves
        asset_ids, data = self.get_data(self.imt)

        missing_asset_ids = self.all_asset_ids - set(asset_ids)

        for missing_asset_id in missing_asset_ids:
            # please don't remove this log: it was required by Vitor since
            # this is a case that should NOT happen and must raise a warning
            logs.LOG.warn(
                "No hazard has been found for the asset %s within %s km" % (
                    self.asset_dict[missing_asset_id], self.max_distance))

        ret = ([self.asset_dict[asset_id] for asset_id in asset_ids], data)

        return ret


class HazardCurveGetterPerAsset(HazardGetter):
    """
    Simple HazardCurve Getter that performs a spatial query for each
    asset.

    :attr imls:
        The intensity measure levels of the curves we are going to get.

    :attr dict _cache:
        A cache of the computed hazard curve object on a per-location basis.
    """

    def __init__(self, hazard, assets, max_distance, imt):
        super(HazardCurveGetterPerAsset, self).__init__(
            hazard, assets, max_distance, imt)
        self._cache = {}

    def get_data(self, imt):
        """
        Calls ``get_by_site`` for each asset and pack the results as
        requested by the :meth:`HazardGetter.get_data` interface.
        """
        imt_type, sa_period, sa_damping = models.parse_imt(imt)

        hc = models.HazardCurve.objects.get(pk=self.hazard_id)

        if hc.output.output_type == 'hazard_curve':
            imls = hc.imls
            hazard_id = self.hazard_id
        elif hc.output.output_type == 'hazard_curve_multi':
            hc = models.HazardCurve.objects.get(
                output__oq_job=hc.output.oq_job,
                output__output_type='hazard_curve',
                statistics=hc.statistics,
                lt_realization=hc.lt_realization,
                imt=imt_type,
                sa_period=sa_period,
                sa_damping=sa_damping)
            imls = hc.imls
            hazard_id = hc.id

        hazard_assets = [(asset.id, self.get_by_site(
            asset.site, hazard_id, imls))
            for asset in self.assets]

        assets = []
        curves = []
        for asset_id, (hazard_curve, distance) in hazard_assets:
            if distance < self.max_distance * KILOMETERS_TO_METERS:
                assets.append(asset_id)
                curves.append(hazard_curve)

        return assets, curves

    def get_by_site(self, site, hazard_id, imls):
        """
        :param site:
            An instance of :class:`django.contrib.gis.geos.point.Point`
            corresponding to the location of an asset.
        """
        if site.wkt in self._cache:
            return self._cache[site.wkt]

        cursor = models.getcursor('job_init')

        query = """
        SELECT
            hzrdr.hazard_curve_data.poes,
            min(ST_Distance(location::geography,
                            ST_GeographyFromText(%s), false))
                AS min_distance
        FROM hzrdr.hazard_curve_data
        WHERE hazard_curve_id = %s
        GROUP BY id
        ORDER BY min_distance
        LIMIT 1;"""

        args = (site.wkt, hazard_id)

        cursor.execute(query, args)
        poes, distance = cursor.fetchone()

        hazard = zip(imls, poes)

        self._cache[site.wkt] = (hazard, distance)

        return hazard, distance


class GroundMotionValuesGetter(HazardGetter):
    """
    Hazard getter for loading ground motion values.
    """

<<<<<<< HEAD
    def __call__(self):
=======
    def container(self, hazard_output):
        return hazard_output.gmfcollection

    def __call__(self, monitor=DummyMonitor()):
>>>>>>> de2f0622
        """
        :param monitor: an instance of :class:`openquake.engine.performance.EnginePerformanceMonitor`
        :returns:
            A tuple with two elements. The first is an array of instances of
            :class:`openquake.engine.db.models.ExposureData`, the second is a
            pair (gmfs, ruptures) with the closest ground motion value for each
            asset.
        """
        with monitor.copy('associating asset_ids <-> gmf_ids'):
            asset_ids, gmf_ids = self.get_data(self.imt)
        missing_asset_ids = self.all_asset_ids - set(asset_ids)

        for missing_asset_id in missing_asset_ids:
            # please dont' remove this log: it was required by Vitor since
            # this is a case that should NOT happen and must raise a warning
            logs.LOG.warn(
                "No hazard has been found for the asset %s within %s km" % (
                    self.asset_dict[missing_asset_id], self.max_distance))

        distinct_gmf_ids = tuple(set(gmf_ids))
        cursor = models.getcursor('job_init')

        if self.hazard_output.output_type == 'gmf_scenario':
            gmfs = dict((i, models.GmfAgg.objects.get(pk=i).gmvs)
                        for i in distinct_gmf_ids)
            return ([self.asset_dict[asset_id] for asset_id in asset_ids],
                    [gmfs[i] for i in gmf_ids])

        elif not gmf_ids:  # all missing
            return [], ([], [])

        cursor = models.getcursor('job_init')

        # get the sorted ruptures from all the distinct GMFs
        with monitor.copy('getting ruptures'):
            cursor.execute('''\
        SELECT distinct unnest(array_concat(rupture_ids)) FROM hzrdr.gmf_agg
        WHERE id in %s ORDER BY unnest''', (distinct_gmf_ids,))
            # TODO: in principle it should be possible to remove the ORDER BY;
            # qa_tests.risk.event_based.case_3.test.EventBasedRiskCase3TestCase
            # breaks if I do so (MS)
            sorted_ruptures = numpy.array([r[0] for r in cursor.fetchall()])

        # get the data from the distinct GMFs
        with monitor.copy('getting gmvs'):
            cursor.execute('''\
            SELECT id, gmvs, rupture_ids FROM hzrdr.gmf_agg
            WHERE id in %s''', (distinct_gmf_ids,))
            gmfs = {}
            for gmf_id, gmvs, ruptures in cursor.fetchall():
                gmvd = dict(zip(ruptures, gmvs))
                gmvs = numpy.array([gmvd.get(r, 0.) for r in sorted_ruptures])
                gmfs[gmf_id] = gmvs

        ret = ([self.asset_dict[asset_id] for asset_id in asset_ids],
               ([gmfs[i] for i in gmf_ids], sorted_ruptures))
        return ret

    def get_data(self, imt):
        cursor = models.getcursor('job_init')

        imt_type, sa_period, sa_damping = models.parse_imt(imt)
        spectral_filters = ""
        args = (imt_type, self.hazard_id)

        if imt_type == "SA":
            spectral_filters = "AND sa_period = %s AND sa_damping = %s"
            args += (sa_period, sa_damping)

        # Query explanation. We need to get for each asset the closest
        # ground motion for a given logic tree realization and a given imt.

        # To this aim, we perform a spatial join with the exposure table that
        # is previously filtered by the assets extent, exposure model
        # and taxonomy. We are not filtering with an IN statement on
        # the ids of the assets for perfomance reasons.

        # The ``distinct ON (exposure_data.id)`` combined by the
        # ``ORDER BY ST_Distance`` does the job to select the closest
        # gmvs
        query = """
  SELECT DISTINCT ON (riski.exposure_data.id)
        riski.exposure_data.id, gmf_agg.id
  FROM riski.exposure_data JOIN hzrdr.gmf_agg
  ON ST_DWithin(riski.exposure_data.site, gmf_agg.location, %s)
  WHERE taxonomy = %s AND exposure_model_id = %s AND
        riski.exposure_data.site && %s AND imt = %s AND
        gmf_collection_id = %s {}
  ORDER BY riski.exposure_data.id,
           ST_Distance(riski.exposure_data.site, gmf_agg.location, false)
           """.format(spectral_filters)  # this will fill in the {}

        assets_extent = self._assets_mesh.get_convex_hull()
        args = (self.max_distance * KILOMETERS_TO_METERS,
                self.assets[0].taxonomy,
                self.assets[0].exposure_model_id,
                assets_extent.wkt) + args

        cursor.execute(query, args)
        # print cursor.mogrify(query, args)

        data = cursor.fetchall()

        assets, gmf_ids = [], []
        for asset_id, gmf_id in data:
            # the query may return spurious assets outside the considered block
            if asset_id in self.asset_dict:  # in block
                assets.append(asset_id)
                gmf_ids.append(gmf_id)
        return assets, gmf_ids<|MERGE_RESOLUTION|>--- conflicted
+++ resolved
@@ -225,16 +225,11 @@
     Hazard getter for loading ground motion values.
     """
 
-<<<<<<< HEAD
-    def __call__(self):
-=======
-    def container(self, hazard_output):
-        return hazard_output.gmfcollection
-
     def __call__(self, monitor=DummyMonitor()):
->>>>>>> de2f0622
-        """
-        :param monitor: an instance of :class:`openquake.engine.performance.EnginePerformanceMonitor`
+        """
+        :param monitor:
+            an instance of
+            :class:`openquake.engine.performance.EnginePerformanceMonitor`
         :returns:
             A tuple with two elements. The first is an array of instances of
             :class:`openquake.engine.db.models.ExposureData`, the second is a
