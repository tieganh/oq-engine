--- conflicted
+++ resolved
@@ -8,16 +8,12 @@
 
 
 def create_ses_gmf(job, fname):
-<<<<<<< HEAD
-    # create ses output
-=======
     """
     Create SES and GMF output records.
 
     :param job: an :class:`openquake.engine.db.models.OqJob` instance
     :param fname: name of the file containing the GMF data
     """
->>>>>>> 78cfd7f7
     output = models.Output.objects.create(
         oq_job=job,
         display_name='SES Collection',
