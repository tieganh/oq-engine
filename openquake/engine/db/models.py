# -*- coding: utf-8 -*-
# vim: tabstop=4 shiftwidth=4 softtabstop=4

# Copyright (c) 2010-2013, GEM Foundation.
#
# OpenQuake is free software: you can redistribute it and/or modify it
# under the terms of the GNU Affero General Public License as published
# by the Free Software Foundation, either version 3 of the License, or
# (at your option) any later version.
#
# OpenQuake is distributed in the hope that it will be useful,
# but WITHOUT ANY WARRANTY; without even the implied warranty of
# MERCHANTABILITY or FITNESS FOR A PARTICULAR PURPOSE.  See the
# GNU General Public License for more details.
#
# You should have received a copy of the GNU Affero General Public License
# along with OpenQuake.  If not, see <http://www.gnu.org/licenses/>.

# Disable:
# - 'Maximum number of public methods for a class'
# - 'Missing docstring' (because of all of the model Meta)
# pylint: disable=R0904,C0111

'''
Model representations of the OpenQuake DB tables.
'''

import collections
import itertools
import operator
import os
import re

from datetime import datetime

import openquake.hazardlib
import numpy

from django.db import connections
from django.contrib.gis.db import models as djm
from openquake.hazardlib import geo as hazardlib_geo
from shapely import wkt

from openquake.engine.db import fields

#: Default Spectral Acceleration damping. At the moment, this is not
#: configurable.
DEFAULT_SA_DAMPING = 5.0


#: Kind of supported curve statistics
STAT_CHOICES = (
    (u'mean', u'Mean'),
    (u'quantile', u'Quantile'))


#: System Reference ID used for geometry objects
DEFAULT_SRID = 4326


VS30_TYPE_CHOICES = (
    (u"measured", u"Value obtained from on-site measurements"),
    (u"inferred", u"Estimated value"),
)

IMT_CHOICES = (
    (u'PGA', u'Peak Ground Acceleration'),
    (u'PGV', u'Peak Ground Velocity'),
    (u'PGD', u'Peak Ground Displacement'),
    (u'SA', u'Spectral Acceleration'),
    (u'IA', u'Arias Intensity'),
    (u'RSD', u'Relative Significant Duration'),
    (u'MMI', u'Modified Mercalli Intensity'),
)

#: Default Loss Curve Resolution used for probabilistic risk calculators
DEFAULT_LOSS_CURVE_RESOLUTION = 50


#: Minimum value for a seed number
MIN_SINT_32 = -(2 ** 31)
#: Maximum value for a seed number
MAX_SINT_32 = (2 ** 31) - 1


#: Kind of supported type of loss outputs
LOSS_TYPES = ["structural", "non_structural", "occupants", "contents"]


def getcursor(route):
    """Return a cursor from a Django route"""
    return connections[route].cursor()


def order_by_location(queryset):
    """
    Utility function to order a queryset by location. This works even if
    the location is of Geography object (a simple order_by('location') only
    works for Geometry objects).
    """
    return queryset.extra(
        select={'x': 'ST_X(geometry(location))',
                'y': 'ST_Y(geometry(location))'},
        order_by=["x", "y"])


def queryset_iter(queryset, chunk_size):
    """
    Given a QuerySet, split it into smaller queries and yield the result of
    each.

    :param queryset:
        A :class:`django.db.models.query.QuerySet` to iterate over, in chunks
        of ``chunk_size``.
    :param int chunksize:
        Chunk size for iteration over query results. For an unexecuted
        QuerySet, this will result in splitting a (potentially large) query
        into smaller queries.
    """
    offset = 0
    while True:
        chunk = list(queryset[offset:offset + chunk_size].iterator())
        if len(chunk) == 0:
            raise StopIteration
        else:
            yield chunk
            offset += chunk_size


def inputs4hcalc(calc_id, input_type=None):
    """
    Get all of the inputs for a given hazard calculation.

    :param int calc_id:
        ID of a :class:`HazardCalculation`.
    :param input_type:
        A valid input type (optional). Leave as `None` if you want all inputs
        for a given calculation.
    :returns:
        A list of :class:`Input` instances.
    """
    result = Input.objects.filter(input2hcalc__hazard_calculation=calc_id)
    if input_type is not None:
        result = result.filter(input_type=input_type)
    return result


def inputs4rcalc(calc_id, input_type=None):
    """
    Get all of the inputs for a given risk calculation.

    :param int calc_id:
        ID of a :class:`RiskCalculation`.
    :param input_type:
        A valid input type (optional). Leave as `None` if you want all inputs
        for a given calculation.
    :returns:
        A list of :class:`Input` instances.
    """
    result = Input.objects.filter(input2rcalc__risk_calculation=calc_id)
    if input_type is not None:
        result = result.filter(input_type=input_type)
    return result


## Tables in the 'admin' schema.


class Organization(djm.Model):
    '''
    Organizations for grouping users
    '''
    name = djm.TextField()
    address = djm.TextField(null=True)
    url = djm.TextField(null=True)
    last_update = djm.DateTimeField(editable=False, default=datetime.utcnow)

    class Meta:
        db_table = 'admin\".\"organization'


class OqUser(djm.Model):
    '''
    OpenQuake users
    '''
    user_name = djm.TextField()
    full_name = djm.TextField()
    organization = djm.ForeignKey('Organization')
    data_is_open = djm.BooleanField(default=True)
    last_update = djm.DateTimeField(editable=False, default=datetime.utcnow)

    def __str__(self):
        return "%s||%s" % (self.user_name, self.organization.id)

    class Meta:
        db_table = 'admin\".\"oq_user'


class RevisionInfo(djm.Model):
    '''
    Revision information
    '''
    artefact = djm.TextField(unique=True)
    revision = djm.TextField()
    step = djm.IntegerField(default=0)
    last_update = djm.DateTimeField(editable=False, default=datetime.utcnow)

    class Meta:
        db_table = 'admin\".\"revision_info'


## Tables in the 'hzrdi' (Hazard Input) schema.


class ParsedSource(djm.Model):
    """Stores parsed hazard input model sources in serialized python object
       tree format."""
    input = djm.ForeignKey('Input')
    SRC_TYPE_CHOICES = (
        (u'area', u'Area'),
        (u'point', u'Point'),
        (u'complex', u'Complex'),
        (u'simple', u'Simple'),
        (u'characteristic', u'Characteristic'),
    )
    source_type = djm.TextField(choices=SRC_TYPE_CHOICES)
    nrml = fields.PickleField(help_text="NRML object representing the source")

    class Meta:
        db_table = 'hzrdi\".\"parsed_source'


class SiteModel(djm.Model):
    '''
     A model for site-specific parameters.

    Used in Hazard calculations.
    '''

    input = djm.ForeignKey('Input')
    # Average shear wave velocity for top 30 m. Units m/s.
    vs30 = djm.FloatField()
    # 'measured' or 'inferred'. Identifies if vs30 value has been measured or
    # inferred.
    vs30_type = djm.TextField(choices=VS30_TYPE_CHOICES)
    # Depth to shear wave velocity of 1.0 km/s. Units m.
    z1pt0 = djm.FloatField()
    # Depth to shear wave velocity of 2.5 km/s. Units km.
    z2pt5 = djm.FloatField()
    location = djm.PointField(srid=DEFAULT_SRID)

    def __repr__(self):
        return (
            'SiteModel(location="%s", vs30=%s, vs30_type=%s, z1pt0=%s, '
            'z2pt5=%s)'
            % (self.location.wkt, self.vs30, self.vs30_type, self.z1pt0,
               self.z2pt5))

    class Meta:
        db_table = 'hzrdi\".\"site_model'


class ParsedRupture(djm.Model):
    """Stores parsed hazard rupture model in serialized python object
       tree format."""
    input = djm.ForeignKey('Input')
    RUPTURE_TYPE_CHOICES = (
        (u'complex_fault', u'Complex Fault'),
        (u'simple_fault', u'Simple Fault'),)
    rupture_type = djm.TextField(choices=RUPTURE_TYPE_CHOICES)
    nrml = fields.PickleField(help_text="NRML object representing the rupture"
                                        " model")

    class Meta:
        db_table = 'hzrdi\".\"parsed_rupture_model'


## Tables in the 'uiapi' schema.


class Input(djm.Model):
    '''
    A single OpenQuake input file uploaded by the user.
    '''
    owner = djm.ForeignKey('OqUser')
    model_content = djm.ForeignKey('ModelContent', null=True)
    name = djm.TextField(null=True)
    digest = djm.TextField(help_text="32 byte md5sum digest, used to "
                                     "detect identical input model files")
    path = djm.TextField()
    INPUT_TYPE_CHOICES = (
        (u'unknown', u'Unknown'),
        (u'source', u'Source Model'),
        (u'source_model_logic_tree', u'Source Model Logic Tree'),
        (u'gsim_logic_tree', u'Ground Shaking Intensity Model Logic Tree'),
        (u'exposure', u'Exposure'),
        (u'fragility', u'Fragility'),
        (u'structural_vulnerability', u'Structural Vulnerability'),
        (u'non_structural_vulnerability', u'Non Structural Vulnerability'),
        (u'contents_vulnerability', u'Contents Vulnerability'),
        (u'occupancy_vulnerability', u'Occupancy Vulnerability'),
        (u'structural_vulnerability_retrofitted',
         u'Structural Vulnerability Retrofitted'),
        (u'site_model', u'Site Model'),
        (u'rupture_model', u'Rupture Model')
    )
    input_type = djm.TextField(choices=INPUT_TYPE_CHOICES)

    hazard_calculations = djm.ManyToManyField('HazardCalculation',
                                              through='Input2hcalc',
                                              related_name="inputs")
    risk_calculations = djm.ManyToManyField(
        'RiskCalculation', through='Input2rcalc', related_name="inputs")

    # Number of bytes in the file:
    size = djm.IntegerField()
    last_update = djm.DateTimeField(editable=False, default=datetime.utcnow)

    def __str__(self):
        path_suffix = "/".join(self.path.rsplit(os.sep, 2)[1:])
        return "%s||%s||%s||%s" % (
            self.id, self.input_type, self.digest[:16], path_suffix)

    class Meta:
        db_table = 'uiapi\".\"input'


class ModelContent(djm.Model):
    '''
    Stores raw content for the various input model files.
    '''

    # contains the raw text of an input file
    raw_content = djm.TextField()
    # `content_type` should be used to indicate the file format
    # (xml, csv, etc.)
    content_type = djm.TextField()
    last_update = djm.DateTimeField(editable=False, default=datetime.utcnow)

    class Meta:  # pylint: disable=C0111,W0232
        db_table = 'uiapi\".\"model_content'

    @property
    def raw_content_ascii(self):
        """
        Returns raw_content in ASCII
        """
        return str(self.raw_content)


class Input2job(djm.Model):
    '''
    Associates input model files and jobs.
    '''
    input = djm.ForeignKey('Input')
    oq_job = djm.ForeignKey('OqJob')

    class Meta:
        db_table = 'uiapi\".\"input2job'


class Src2ltsrc(djm.Model):
    '''
    Associate an "source_model_logic_tree" type input (a logic tree source)
    with "source" type inputs (hazard sources referenced by the logic tree
    source). This is needed for worker-side logic tree processing.
    '''
    hzrd_src = djm.ForeignKey("Input", related_name='+',
                              help_text="Hazard source input referenced "
                                        "by the logic tree source")
    lt_src = djm.ForeignKey("Input", related_name='+',
                            help_text="Logic tree source input")
    filename = djm.TextField(
        help_text="Name of the referenced hazard source file")

    class Meta:
        db_table = 'uiapi\".\"src2ltsrc'


class OqJob(djm.Model):
    '''
    An OpenQuake engine run started by the user
    '''
    owner = djm.ForeignKey('OqUser')
    hazard_calculation = djm.ForeignKey('HazardCalculation', null=True)
    risk_calculation = djm.ForeignKey('RiskCalculation', null=True)
    LOG_LEVEL_CHOICES = (
        (u'debug', u'Debug'),
        (u'info', u'Info'),
        (u'progress', u'Progress'),
        (u'warn', u'Warn'),
        (u'error', u'Error'),
        (u'critical', u'Critical'),
    )
    log_level = djm.TextField(choices=LOG_LEVEL_CHOICES, default='progress')
    STATUS_CHOICES = (
        (u'pre_executing', u'Pre-Executing'),
        (u'executing', u'Executing'),
        (u'post_executing', u'Post-Executing'),
        (u'post_processing', u'Post-Processing'),
        (u'export', u'Exporting results'),
        (u'clean_up', u'Cleaning up'),
        (u'complete', u'Complete'),
    )
    status = djm.TextField(choices=STATUS_CHOICES, default='pre_executing')
    oq_version = djm.TextField(null=True, blank=True)
    hazardlib_version = djm.TextField(null=True, blank=True)
    nrml_version = djm.TextField(null=True, blank=True)
    is_running = djm.BooleanField(default=False)
    duration = djm.IntegerField(default=0)
    job_pid = djm.IntegerField(default=0)
    supervisor_pid = djm.IntegerField(default=0)
    last_update = djm.DateTimeField(editable=False, default=datetime.utcnow)

    class Meta:
        db_table = 'uiapi\".\"oq_job'

    @property
    def calculation(self):
        """
        :returns: a calculation object (hazard or risk) depending on
        the type of calculation. Useful in situations (e.g. core
        engine, stats, kvs, progress) where you do not have enough
        context about which kind of calculation is but still you want
        to access the common feature of a Calculation object.
        """
        return self.hazard_calculation or self.risk_calculation


class Performance(djm.Model):
    '''
    Contains performance information about the operations performed by a task
    launched by a job.
    '''
    oq_job = djm.ForeignKey('OqJob')
    task_id = djm.TextField(null=True)
    task = djm.TextField(null=True)
    operation = djm.TextField(null=False)
    start_time = djm.DateTimeField(editable=False)
    duration = djm.FloatField(null=True)
    pymemory = djm.IntegerField(null=True)
    pgmemory = djm.IntegerField(null=True)

    class Meta:
        db_table = 'uiapi\".\"performance'


class JobStats(djm.Model):
    '''
    Capture various statistics about a job.
    '''
    oq_job = djm.ForeignKey('OqJob')
    start_time = djm.DateTimeField(editable=False, default=datetime.utcnow)
    stop_time = djm.DateTimeField(editable=False)
    # The number of total sites in job
    num_sites = djm.IntegerField(null=True)
    # The total number of tasks in a job
    num_tasks = djm.IntegerField(null=True)
    # The number of logic tree samples
    # (for hazard jobs of all types except scenario)
    num_realizations = djm.IntegerField(null=True)

    class Meta:
        db_table = 'uiapi\".\"job_stats'


class JobPhaseStats(djm.Model):
    '''
    Capture when the various job phases started.
    '''
    oq_job = djm.ForeignKey('OqJob')
    # calculation type (hazard|risk)
    ctype = djm.TextField()
    job_status = djm.TextField()
    start_time = djm.DateTimeField(editable=False, default=datetime.utcnow)

    class Meta:
        db_table = 'uiapi\".\"job_phase_stats'


class CNodeStats(djm.Model):
    '''
    Captures the compute node status (changes).
    '''
    oq_job = djm.ForeignKey('OqJob')
    node = djm.TextField(help_text="Compute node name")
    STATUS_CHOICES = (
        (u"up", u"Compute node available"),
        (u"down", u"Compute node unavailable"),
    )
    current_status = djm.TextField(
        choices=STATUS_CHOICES, help_text="Current compute node status")

    # Please note: the time stamps are managed by triggers, no need to set
    # them manually
    current_ts = djm.DateTimeField(editable=False, default=datetime.utcnow)
    previous_ts = djm.DateTimeField(null=True)

    failures = djm.IntegerField(
        help_text="Number of up -> down status changes", default=0)

    class Meta:
        db_table = 'uiapi\".\"cnode_stats'


class HazardCalculation(djm.Model):
    '''
    Parameters needed to run a Hazard job.
    '''
    owner = djm.ForeignKey('OqUser')
    # Contains the absolute path to the directory containing the job config
    # file.
    base_path = djm.TextField()
    export_dir = djm.TextField(null=True, blank=True)

    #####################
    # General parameters:
    #####################

    # A description for this config profile which is meaningful to a user.
    description = djm.TextField(default='', blank=True)

    # The timeout is stored in seconds and is 1 hour by default.
    no_progress_timeout = djm.IntegerField(
        default=3600, help_text="what time period w/o any progress is "
                                "acceptable for calculations?")
    CALC_MODE_CHOICES = (
        (u'classical', u'Classical PSHA'),
        (u'event_based', u'Probabilistic Event-Based'),
        (u'disaggregation', u'Disaggregation'),
        (u'scenario', u'Scenario'),
    )
    calculation_mode = djm.TextField(choices=CALC_MODE_CHOICES)
    # For the calculation geometry, choose either `region` (with
    # `region_grid_spacing`) or `sites`.
    region = djm.PolygonField(srid=DEFAULT_SRID, null=True, blank=True)
    # Discretization parameter for a `region`. Units in degrees.
    region_grid_spacing = djm.FloatField(null=True, blank=True)
    # The points of interest for a calculation.
    sites = djm.MultiPointField(srid=DEFAULT_SRID, null=True, blank=True)

    # We we create a `openquake.hazardlib.site.SiteCollection` for the
    # calculation, we can cache it here to avoid recomputing every time
    # we need to use it in a task context. For large regions, this can be
    # quite expensive.
    _site_collection = fields.PickleField(
        null=True, blank=True, db_column='site_collection'
    )

    ########################
    # Logic Tree parameters:
    ########################
    random_seed = djm.IntegerField()
    number_of_logic_tree_samples = djm.IntegerField(null=True, blank=True)

    ###############################################
    # ERF (Earthquake Rupture Forecast) parameters:
    ###############################################
    rupture_mesh_spacing = djm.FloatField(
        help_text=('Rupture mesh spacing (in kilometers) for simple/complex '
                   'fault sources rupture discretization'),
        null=True,
        blank=True,

    )
    width_of_mfd_bin = djm.FloatField(
        help_text=('Truncated Gutenberg-Richter MFD (Magnitude Frequency'
                   'Distribution) bin width'),
        null=True,
        blank=True,
    )
    area_source_discretization = djm.FloatField(
        help_text='Area Source Disretization, in kilometers',
        null=True,
        blank=True,
    )

    ##################
    # Site parameters:
    ##################
    # If there is no `site_model`, these 4 parameters must be specified:
    reference_vs30_value = djm.FloatField(
        help_text='Shear wave velocity in the uppermost 30 m. In m/s.',
        null=True,
        blank=True,
    )
    VS30_TYPE_CHOICES = (
        (u'measured', u'Measured'),
        (u'inferred', u'Inferred'),
    )
    reference_vs30_type = djm.TextField(
        choices=VS30_TYPE_CHOICES,
        null=True,
        blank=True,
    )
    reference_depth_to_2pt5km_per_sec = djm.FloatField(
        help_text='Depth to where shear-wave velocity = 2.5 km/sec. In km.',
        null=True,
        blank=True,
    )
    reference_depth_to_1pt0km_per_sec = djm.FloatField(
        help_text='Depth to where shear-wave velocity = 1.0 km/sec. In m.',
        null=True,
        blank=True,
    )

    #########################
    # Calculation parameters:
    #########################
    investigation_time = djm.FloatField(
        help_text=('Time span (in years) for probability of exceedance '
                   'calculation'),
        null=True,
        blank=True,
    )
    intensity_measure_types_and_levels = fields.DictField(
        help_text=(
            'Dictionary containing for each intensity measure type ("PGA", '
            '"PGV", "PGD", "SA", "IA", "RSD", "MMI"), the list of intensity '
            'measure levels for calculating probability of exceedence'),
        null=True,
        blank=True,
    )
    truncation_level = fields.NullFloatField(
        help_text='Level for ground motion distribution truncation',
        null=True,
        blank=True,
    )
    maximum_distance = djm.FloatField(
        help_text=('Maximum distance (in km) of sources to be considered in '
                   'the probability of exceedance calculation. Sources more '
                   'than this distance away (from the sites of interest) are '
                   'ignored.'),
    )

    ################################
    # Event-Based Calculator params:
    ################################
    intensity_measure_types = fields.CharArrayField(
        help_text=(
            'List of intensity measure types (input for GMF calculation)'),
        null=True,
        blank=True,
    )
    ses_per_logic_tree_path = djm.IntegerField(
        help_text=('Number of Stochastic Event Sets to compute per logic tree'
                   ' branch (enumerated or randomly sampled'),
        null=True,
        blank=True,
    )
    GROUND_MOTION_CORRELATION_MODELS = (
        (u'JB2009', u'Jayaram-Baker 2009'),
    )
    ground_motion_correlation_model = djm.TextField(
        help_text=('Name of the ground correlation model to use in the'
                   ' calculation'),
        null=True,
        blank=True,
        choices=GROUND_MOTION_CORRELATION_MODELS,
    )
    ground_motion_correlation_params = fields.DictField(
        help_text=('Parameters specific to the chosen ground motion'
                   ' correlation model'),
        null=True,
        blank=True,
    )

    ###################################
    # Disaggregation Calculator params:
    ###################################
    mag_bin_width = djm.FloatField(
        help_text=('Width of magnitude bins, which ultimately defines the size'
                   ' of the magnitude dimension of a disaggregation matrix'),
        null=True,
        blank=True,
    )
    distance_bin_width = djm.FloatField(
        help_text=('Width of distance bins, which ultimately defines the size'
                   ' of the distance dimension of a disaggregation matrix'),
        null=True,
        blank=True,
    )
    coordinate_bin_width = djm.FloatField(
        help_text=('Width of coordinate bins, which ultimately defines the'
                   ' size of the longitude and latitude dimensions of a'
                   ' disaggregation matrix'),
        null=True,
        blank=True,
    )
    num_epsilon_bins = djm.IntegerField(
        help_text=('Number of epsilon bins, which defines the size of the'
                   ' epsilon dimension of a disaggregation matrix'),
        null=True,
        blank=True,
    )
    ################################
    # Scenario Calculator params:
    ################################
    gsim = djm.TextField(
        help_text=('Name of the ground shaking intensity model to use in the '
                   'calculation'),
        null=True,
        blank=True,
    )
    number_of_ground_motion_fields = djm.IntegerField(
        null=True,
        blank=True,
    )
    poes_disagg = fields.FloatArrayField(
        help_text=('The probabilities of exceedance for which we interpolate'
                   ' grond motion values from hazard curves. This GMV is used'
                   ' as input for computing disaggregation histograms'),
        null=True,
        blank=True,
    )

    ################################
    # Output/post-processing params:
    ################################
    # Classical params:
    ###################
    mean_hazard_curves = fields.OqNullBooleanField(
        help_text='Compute mean hazard curves',
        null=True,
        blank=True,
    )
    quantile_hazard_curves = fields.FloatArrayField(
        help_text='Compute quantile hazard curves',
        null=True,
        blank=True,
    )
    poes = fields.FloatArrayField(
        help_text=('PoEs (probabilities of exceedence) to be used for '
                   'computing hazard maps and uniform hazard spectra'),
        null=True,
        blank=True,
    )
    hazard_maps = fields.OqNullBooleanField(
        help_text='Compute hazard maps',
        null=True,
        blank=True,
    )
    uniform_hazard_spectra = fields.OqNullBooleanField(
        help_text=('Compute uniform hazard spectra; if true, hazard maps will'
                   ' be computed as well'),
        null=True,
        blank=True,
    )
    export_multi_curves = fields.OqNullBooleanField(
        help_text=('If true hazard curve outputs that groups multiple curves '
                   'in multiple imt will be exported when asked in export '
                   'phase.'))
    # Event-Based params:
    #####################
    complete_logic_tree_ses = fields.OqNullBooleanField(
        help_text=('If true, generate a collection of all of the stochastic '
                   'event sets for all logic tree samples with an adjusted '
                   'investgation time'),
        null=True,
        blank=True,
    )
    complete_logic_tree_gmf = fields.OqNullBooleanField(
        help_text=(
            'If true, generate a collection of all of the GMFs for all'
            ' logic tree branches with an adjusted investigation time.'),
        null=True,
        blank=True,
    )
    ground_motion_fields = fields.OqNullBooleanField(
        help_text=('If true, ground motion fields will be computed (in '
                   'addition to stochastic event sets)'),
        null=True,
        blank=True,
    )
    hazard_curves_from_gmfs = fields.OqNullBooleanField(
        help_text=('If true, ground motion fields will be post-processed into '
                   'hazard curves.'),
        null=True,
        blank=True,
    )

    class Meta:
        db_table = 'uiapi\".\"hazard_calculation'

    def __init__(self, *args, **kwargs):
        kwargs = _prep_geometry(kwargs)
        # A place to cache computation geometry. Recomputing this many times
        # for large regions is wasteful.
        self._points_to_compute = None
        super(HazardCalculation, self).__init__(*args, **kwargs)

    @property
    def site_collection(self):
        """
        Get the :class:`openquake.hazardlib.site.SiteCollection` for this
        calculation.

        Because this data is costly to compute, we try to only compute it once
        and cache it in the DB. See :meth:`init_site_collection`.
        """
        if self._site_collection is None:
            self.init_site_collection()
        return self._site_collection

    def init_site_collection(self):
        """
        Compute, cache, and save (to the DB) the
        :class:`openquake.hazardlib.site.SiteCollection` which represents
        the calculation sites of interest with associated soil parameters.

        A `SiteCollection` is a combination of the geometry of interest for the
        calculation, which is basically just a collection of geographical
        points, and the soil associated soil parameters for each point.

        .. note::
            For computational efficiency, the `site_collection` should only be
            computed once and cached in the database. If the computation
            geometry or site parameters change during runtime, which highly
            unlikely to occur in typical calculation scenarios, you will need
            to recompute the site collection by calling this method again.

            In this case, it obvious that such a thing should be done carefully
            and with much discretion.

            Ideally, this method should only be called once at the very
            beginning a calculation.
        """
        self._site_collection = get_site_collection(self)
        self.save()

    def individual_curves_per_location(self):
        """
        Returns the number of individual curves per location, that are
        expected after a full computation of the hazard calculation
        has been performed
        """
        realizations_nr = self.ltrealization_set.count()
        return realizations_nr

    def points_to_compute(self):
        """
        Generate a :class:`~openquake.hazardlib.geo.mesh.Mesh` of points.
        These points indicate the locations of interest in a hazard
        calculation.

        The mesh can be calculated given a `region` polygon and
        `region_grid_spacing` (the discretization parameter), or from a list of
        `sites`.

        .. note::
            This mesh is cached for efficiency when dealing with large numbers
            of calculation points. If you need to clear the cache and
            recompute, set `_points_to_compute` to `None` and call this method
            again.
        """
        if self._points_to_compute is None:
            if self.pk and self.inputs.filter(input_type='exposure').exists():
                assets = self.exposure_model.exposuredata_set.all().order_by(
                    'asset_ref')

                # the points here must be sorted
                lons, lats = zip(
                    *sorted(set([(asset.site.x, asset.site.y)
                                 for asset in assets])))
                # Cache the mesh:
                self._points_to_compute = hazardlib_geo.Mesh(
                    numpy.array(lons), numpy.array(lats), depths=None
                )
            elif self.region and self.region_grid_spacing:
                # assume that the polygon is a single linear ring
                coords = self.region.coords[0]
                points = [hazardlib_geo.Point(*x) for x in coords]
                poly = hazardlib_geo.Polygon(points)
                # Cache the mesh:
                self._points_to_compute = poly.discretize(
                    self.region_grid_spacing
                )
            elif self.sites is not None:
                lons, lats = zip(*self.sites.coords)
                # Cache the mesh:
                self._points_to_compute = hazardlib_geo.Mesh(
                    numpy.array(lons), numpy.array(lats), depths=None
                )
        return self._points_to_compute

    @property
    def exposure_model(self):
        if self.inputs.filter(input_type='exposure').exists():
            return self.inputs.get(input_type='exposure').exposuremodel

    def get_imts(self):
        """
        Returns intensity mesure types or
        intensity mesure types with levels.
        """

        return (self.intensity_measure_types or
                self.intensity_measure_types_and_levels.keys())


def get_site_collection(hc):
    """
    Create a `SiteCollection`, which is needed by hazardlib to perform various
    calculation tasks (such computing hazard curves and GMFs).

    :param hc:
        Instance of a :class:`HazardCalculation`. We need this in order to get
        the points of interest for a calculation as well as load pre-computed
        site data or access reference site parameters.

    :returns:
        :class:`openquake.hazardlib.site.SiteCollection` instance.
    """
    site_data = SiteData.objects.filter(hazard_calculation=hc.id)
    if len(site_data) > 0:
        site_data = site_data[0]
        sites = zip(site_data.lons, site_data.lats, site_data.vs30s,
                    site_data.vs30_measured, site_data.z1pt0s,
                    site_data.z2pt5s)
        sites = [openquake.hazardlib.site.Site(
            openquake.hazardlib.geo.Point(lon, lat), vs30, vs30m, z1pt0, z2pt5)
            for lon, lat, vs30, vs30m, z1pt0, z2pt5 in sites]
    else:
        # Use the calculation reference parameters to make a site collection.
        points = hc.points_to_compute()
        measured = hc.reference_vs30_type == 'measured'
        sites = [
            openquake.hazardlib.site.Site(pt, hc.reference_vs30_value,
                                          measured,
                                          hc.reference_depth_to_2pt5km_per_sec,
                                          hc.reference_depth_to_1pt0km_per_sec)
            for pt in points]

    return openquake.hazardlib.site.SiteCollection(sites)


class RiskCalculation(djm.Model):
    '''
    Parameters needed to run a Risk job.
    '''

    #: Default maximum asset-hazard distance in km
    DEFAULT_MAXIMUM_DISTANCE = 5

    owner = djm.ForeignKey('OqUser')
    # Contains the absolute path to the directory containing the job config
    # file.
    base_path = djm.TextField()
    export_dir = djm.TextField(null=True, blank=True)

    #####################
    # General parameters:
    #####################

    # A description for this config profile which is meaningful to a user.
    description = djm.TextField(default='', blank=True)

    # The timeout is stored in seconds and is 1 hour by default.
    no_progress_timeout = djm.IntegerField(
        default=3600, help_text="what time period w/o any progress is "
                                "acceptable for calculations?")

    CALC_MODE_CHOICES = (
        (u'classical', u'Classical PSHA'),
        (u'classical_bcr', u'Classical BCR'),
        (u'event_based', u'Probabilistic Event-Based'),
        # TODO(LB): Enable these once calculators are supported and
        # implemented.
        (u'scenario', u'Scenario'),
        (u'scenario_damage', u'Scenario Damage'),
        (u'event_based_bcr', u'Probabilistic Event-Based BCR'),
    )
    calculation_mode = djm.TextField(choices=CALC_MODE_CHOICES)
    region_constraint = djm.PolygonField(
        srid=DEFAULT_SRID, null=True, blank=True)

    exposure_input = djm.ForeignKey('Input', null=True, blank=True)

    # the maximum distance for an hazard value with the corresponding
    # asset. Expressed in kilometers
    maximum_distance = djm.FloatField(
        null=True, blank=True, default=DEFAULT_MAXIMUM_DISTANCE)
    # the hazard output (it can point to an HazardCurve or to a
    # GmfCollection) used by the risk calculation
    hazard_output = djm.ForeignKey("Output", null=True, blank=True)

    # the HazardCalculation object used by the risk calculation when
    # each individual Output (i.e. each hazard logic tree realization)
    # is considered
    hazard_calculation = djm.ForeignKey("HazardCalculation",
                                        null=True, blank=True)

    # A seed used to generate random values to be applied to
    # vulnerability functions
    master_seed = djm.IntegerField(null=True, blank=True)

    ####################################################
    # For calculators that output (conditional) loss map
    ####################################################
    conditional_loss_poes = fields.FloatArrayField(null=True, blank=True)

    ####################################################
    # For calculators that output statistical results
    ####################################################
    mean_loss_curves = fields.OqNullBooleanField(
        help_text='Compute mean loss curves, maps, etc.',
        null=True,
        blank=True)
    quantile_loss_curves = fields.FloatArrayField(
        help_text='List of quantiles for computing quantile outputs',
        null=True,
        blank=True)

    taxonomies_from_model = fields.OqNullBooleanField(
        help_text='if true calculation only consider the taxonomies in '
        'the fragility model', null=True, blank=True)

    ##################################
    # Probabilistic shared parameters
    ##################################
    # 0 == uncorrelated, 1 == perfect correlation by taxonomy
    asset_correlation = djm.FloatField(null=True, blank=True, default=0)

    #######################
    # Classical parameters:
    #######################
    lrem_steps_per_interval = djm.IntegerField(null=True, blank=True)

    poes_disagg = fields.FloatArrayField(
        null=True, blank=True,
        help_text='The probability of exceedance used to interpolate '
                  'loss curves for disaggregation purposes')

    #########################
    # Event-Based parameters:
    #########################
    loss_curve_resolution = djm.IntegerField(
        null=False, blank=True, default=DEFAULT_LOSS_CURVE_RESOLUTION)
    insured_losses = djm.NullBooleanField(null=True, blank=True, default=False)

    # The points of interest for disaggregation
    sites_disagg = djm.MultiPointField(
        srid=DEFAULT_SRID, null=True, blank=True)

    mag_bin_width = djm.FloatField(
        help_text=('Width of magnitude bins'),
        null=True,
        blank=True,
    )
    distance_bin_width = djm.FloatField(
        help_text=('Width of distance bins'),
        null=True,
        blank=True,
    )
    coordinate_bin_width = djm.FloatField(
        help_text=('Width of coordinate bins'),
        null=True,
        blank=True,
    )

    ######################################
    # BCR (Benefit-Cost Ratio) parameters:
    ######################################
    interest_rate = djm.FloatField(null=True, blank=True)
    asset_life_expectancy = djm.FloatField(null=True, blank=True)

    ######################################
    # Scenario parameters:
    ######################################
    time_event = djm.TextField(blank=True, null=True)

    class Meta:
        db_table = 'uiapi\".\"risk_calculation'

    def __init__(self, *args, **kwargs):
        kwargs = _prep_geometry(kwargs)
        super(RiskCalculation, self).__init__(*args, **kwargs)

    def get_hazard_calculation(self):
        """
        Get the hazard calculation associated with the hazard output used as an
        input to this risk calculation.

        :returns:
            :class:`HazardCalculation` instance.
        """
        hcalc = (self.hazard_calculation or
                 self.hazard_output.oq_job.hazard_calculation)
        return hcalc

    def hazard_outputs(self):
        """
        Returns the list of hazard outputs to be considered. Apply
        `filters` to the default queryset
        """

        if self.calculation_mode in ["classical", "classical_bcr"]:
            filters = dict(output_type='hazard_curve_multi',
                           hazardcurve__lt_realization__isnull=False)
        elif self.calculation_mode in ["event_based", "event_based_bcr"]:
            filters = dict(output_type='gmf',
                           gmfcollection__lt_realization__isnull=False)
        elif self.calculation_mode in ['scenario', 'scenario_damage']:
            filters = dict(output_type='gmf_scenario')
        else:
            raise NotImplementedError

        if self.hazard_output:
            return [self.hazard_output]
        elif self.hazard_calculation:
            return self.hazard_calculation.oqjob_set.filter(
                status="complete").latest(
                    'last_update').output_set.filter(**filters).order_by('id')
        else:
            raise RuntimeError("Neither hazard calculation "
                               "neither a hazard output has been provided")

    @property
    def best_maximum_distance(self):
        """
        Get the asset-hazard maximum distance (in km) to be used in
        hazard getters.

        :returns:
            The minimum between the maximum distance provided by the user (if
            not given, `DEFAULT_MAXIMUM_DISTANCE` is used as default) and the
            step (if exists) used by the hazard calculation.
        """
        dist = self.maximum_distance

        if dist is None:
            dist = self.DEFAULT_MAXIMUM_DISTANCE

        hc = self.get_hazard_calculation()
        if hc.sites is None and hc.region_grid_spacing is not None:
            dist = min(dist, hc.region_grid_spacing * numpy.sqrt(2) / 2)

        # if we are computing hazard at exact location we set the
        # maximum_distance to a very small number in order to help the
        # query to find the results.
        if hc.inputs.filter(input_type='exposure').exists():
            dist = 0.001
        return dist

    @property
    def is_bcr(self):
        return self.calculation_mode in ['classical_bcr', 'event_based_bcr']

    @property
    def exposure_model(self):
        exposure_input = self.exposure_input or self.inputs.get(
            input_type="exposure")
        return exposure_input.exposuremodel

    def will_compute_loss_curve_statistics(self):
        """
        Return true if this risk calculation will compute mean and/or
        quantile loss curves
        """
        return ((self.mean_loss_curves or self.quantile_loss_curves) and
                self.calculation_mode in ['classical', 'event_based'])


def _prep_geometry(kwargs):
    """
    Helper function to convert geometry specified in a job config file to WKT,
    so that it can save to the database in a geometry field.

    :param dict kwargs:
        `dict` representing some keyword arguments, which may contain geometry
        definitions in some sort of string or list form

    :returns:
        The modified ``kwargs``, with WKT to replace the input geometry
        definitions.
    """
    # If geometries were specified as string lists of coords,
    # convert them to WKT before doing anything else.
    for field, wkt_fmt in (('sites', 'MULTIPOINT(%s)'),
                           ('sites_disagg', 'MULTIPOINT(%s)'),
                           ('region', 'POLYGON((%s))'),
                           ('region_constraint', 'POLYGON((%s))')):
        if field in kwargs:
            geom = kwargs[field]
            try:
                wkt.loads(geom)
                # if this succeeds, we know the wkt is at least valid
                # we don't know the geometry type though; we'll leave that
                # to subsequent validation
            except wkt.ReadingError:
                try:
                    coords = [
                        float(x) for x in fields.ARRAY_RE.split(geom)
                    ]
                except ValueError:
                    raise ValueError(
                        'Could not coerce `str` to a list of `float`s'
                    )
                else:
                    if not len(coords) % 2 == 0:
                        raise ValueError(
                            'Got an odd number of coordinate values'
                        )
                    else:
                        # Construct WKT from the coords
                        # NOTE: ordering is expected to be lon,lat
                        points = ['%s %s' % (coords[i], coords[i + 1])
                                  for i in xrange(0, len(coords), 2)]
                        # if this is the region, close the linear polygon
                        # ring by appending the first coord to the end
                        if field in ('region', 'region_constraint'):
                            points.append(points[0])
                        # update the field
                        kwargs[field] = wkt_fmt % ', '.join(points)

    # return the (possbily) modified kwargs
    return kwargs


class Input2hcalc(djm.Model):
    '''
    `input` to `hazard_calculation` link table.
    '''

    input = djm.ForeignKey('Input')
    hazard_calculation = djm.ForeignKey('HazardCalculation')

    class Meta:
        db_table = 'uiapi\".\"input2hcalc'


class Input2rcalc(djm.Model):
    '''
    `input` to `risk_calculation` link table.
    '''

    input = djm.ForeignKey('Input')
    risk_calculation = djm.ForeignKey('RiskCalculation')

    class Meta:
        db_table = 'uiapi\".\"input2rcalc'


class OutputManager(djm.Manager):
    """
    Manager class to filter and create Output objects
    """
    def create_output(self, job, display_name, output_type):
        """
        Create an output for the given `job`, `display_name` and
        `output_type` (default to hazard_curve)
        """
        return self.create(oq_job=job,
                           owner=job.owner,
                           display_name=display_name,
                           output_type=output_type)


class Output(djm.Model):
    '''
    A single artifact which is a result of an OpenQuake job.
    The data may reside in a file or in the database.
    '''

    #: Metadata of hazard outputs used by risk calculation. See
    #: `hazard_metadata` property for more details
    HazardMetadata = collections.namedtuple(
        'hazard_metadata',
        'investigation_time statistics quantile sm_path gsim_path')

    owner = djm.ForeignKey('OqUser')
    oq_job = djm.ForeignKey('OqJob')  # nullable in the case of an output
    # coming from an external source, with no job associated
    display_name = djm.TextField()
    OUTPUT_TYPE_CHOICES = (
        (u'agg_loss_curve', u'Aggregate Loss Curve'),
        (u'aggregate_losses', u'Aggregate Losses'),
        (u'bcr_distribution', u'Benefit-cost ratio distribution'),
        (u'collapse_map', u'Collapse Map Distribution'),
        (u'complete_lt_gmf', u'Complete Logic Tree GMF'),
        (u'complete_lt_ses', u'Complete Logic Tree SES'),
        (u'disagg_matrix', u'Disaggregation Matrix'),
        (u'dmg_dist_per_asset', u'Damage Distribution Per Asset'),
        (u'dmg_dist_per_taxonomy', u'Damage Distribution Per Taxonomy'),
        (u'dmg_dist_total', u'Total Damage Distribution'),
        (u'event_loss', u'Event Loss Table'),
        (u'gmf', u'Ground Motion Field'),
        (u'gmf_scenario', u'Ground Motion Field by Scenario Calculator'),
        (u'hazard_curve', u'Hazard Curve'),
        (u'hazard_curve_multi', u'Hazard Curve (multiple imts)'),
        (u'hazard_map', u'Hazard Map'),
        (u'loss_curve', u'Loss Curve'),
        # FIXME(lp). We should distinguish between conditional losses
        # and loss map
        (u'loss_map', u'Loss Map'),
        (u'ses', u'Stochastic Event Set'),
        (u'uh_spectra', u'Uniform Hazard Spectra'),
        (u'unknown', u'Unknown'),
    )
    output_type = djm.TextField(choices=OUTPUT_TYPE_CHOICES)
    last_update = djm.DateTimeField(editable=False, default=datetime.utcnow)

    objects = OutputManager()

    def __str__(self):
        return "%d||%s||%s" % (self.id, self.output_type, self.display_name)

    class Meta:
        db_table = 'uiapi\".\"output'

    def is_hazard_curve(self):
        return self.output_type in ['hazard_curve', 'hazard_curve_multi']

    def is_gmf_scenario(self):
        return self.output_type == 'gmf_scenario'

    @property
    def hazard_metadata(self):
        """
        Given an Output produced by a risk calculation it returns the
        corresponding hazard metadata.

        :returns:
            A `namedtuple` with the following attributes::

                * investigation_time: the hazard investigation time (float)
                * statistics: the kind of hazard statistics (None, "mean" or
                  "quantile")
                * quantile: quantile value (when `statistics` is "quantile")
                * sm_path: a list representing the source model path
                * gsim_path: a list representing the gsim logic tree path

        """

        rc = self.oq_job.risk_calculation
        hc = rc.get_hazard_calculation()

        investigation_time = hc.investigation_time

        # in scenario calculation we do not have neither statistics
        # neither logic tree realizations

        # if ``hazard_output`` is None, then the risk output is
        # computed over multiple hazard outputs (related to different
        # logic tree realizations). Then, We do not have to collect
        # metadata regarding statistics or logic tree
        statistics = None
        quantile = None
        sm_lt_path = None
        gsim_lt_path = None

        if rc.calculation_mode != 'scenario':
            # Two cases:
            # - hazard_output
            # - hazard_calculation
            if rc.hazard_output is not None:
                ho = rc.hazard_output

                if ho.is_hazard_curve():
                    lt = rc.hazard_output.hazardcurve.lt_realization
                    if lt is None:
                        # statistical result:
                        statistics = ho.hazardcurve.statistics
                        quantile = ho.hazardcurve.quantile
                    else:
                        sm_lt_path = lt.sm_lt_path
                        gsim_lt_path = lt.gsim_lt_path
                else:
                    lt = ho.gmfcollection.lt_realization
                    sm_lt_path = lt.sm_lt_path
                    gsim_lt_path = lt.gsim_lt_path
            elif rc.hazard_calculation is not None:
                # we're consuming multiple outputs from a single hazard
                # calculation
                if self.output_type in ['loss_curve', 'agg_loss_curve']:
                    the_output = self.loss_curve
                elif self.output_type == 'loss_map':
                    the_output = self.loss_map
                elif self.output_type == 'loss_fraction':
                    the_output = self.loss_fraction
                else:
                    raise RuntimeError(
                        'Error getting hazard metadata: Unexpected output_type'
                        ' "%s"' % self.output_type
                    )

                if the_output.hazard_output_id is not None:
                    haz_output = the_output.hazard_output

                    if haz_output.is_hazard_curve():
                        haz = haz_output.hazardcurve
                    else:
                        haz = haz_output.gmfcollection

                    if haz.lt_realization is not None:
                        sm_lt_path = haz.lt_realization.sm_lt_path
                        gsim_lt_path = haz.lt_realization.gsim_lt_path
                else:
                    if self.output_type == 'loss_curve':
                        # FIXME(lp). This is clearly not correct

                        # it's a mean/quantile loss curve
                        statistics = self.loss_curve.statistics
                        quantile = self.loss_curve.quantile

        return self.HazardMetadata(investigation_time,
                                   statistics, quantile,
                                   sm_lt_path, gsim_lt_path)


class ErrorMsg(djm.Model):
    '''
    Error information associated with a job failure
    '''
    oq_job = djm.ForeignKey('OqJob')
    brief = djm.TextField()
    detailed = djm.TextField()

    class Meta:
        db_table = 'uiapi\".\"error_msg'


## Tables in the 'hzrdr' schema.


class HazardMap(djm.Model):
    '''
    Hazard Map header (information which pertains to entire map)
    '''
    output = djm.OneToOneField('Output')
    # FK only required for non-statistical results (i.e., mean or quantile
    # curves).
    lt_realization = djm.ForeignKey('LtRealization', null=True)
    investigation_time = djm.FloatField()
    imt = djm.TextField(choices=IMT_CHOICES)
    statistics = djm.TextField(null=True, choices=STAT_CHOICES)
    quantile = djm.FloatField(null=True)
    sa_period = djm.FloatField(null=True)
    sa_damping = djm.FloatField(null=True)
    poe = djm.FloatField()
    # lons, lats, and imls are stored as numpy arrays with a uniform size and
    # shape
    lons = fields.PickleField()
    lats = fields.PickleField()
    imls = fields.PickleField()

    class Meta:
        db_table = 'hzrdr\".\"hazard_map'

    def __str__(self):
        return (
            'HazardMap(poe=%(poe)s, imt=%(imt)s, sa_period=%(sa_period)s, '
            'statistics=%(statistics)s, quantile=%(quantile)s)'
        ) % self.__dict__

    def __repr__(self):
        return self.__str__()


def parse_imt(imt):
    """
    Given an intensity measure type in long form (with attributes),
    return the intensity measure type, the sa_period and sa_damping
    """
    sa_period = None
    sa_damping = None
    if 'SA' in imt:
        match = re.match(r'^SA\(([^)]+?)\)$', imt)
        sa_period = float(match.group(1))
        sa_damping = DEFAULT_SA_DAMPING
        hc_im_type = 'SA'  # don't include the period
    else:
        hc_im_type = imt
    return hc_im_type, sa_period, sa_damping


class HazardCurve(djm.Model):
    '''
    Hazard Curve header information
    '''
    output = djm.OneToOneField('Output', null=True)
    # FK only required for non-statistical results (i.e., mean or quantile
    # curves).
    lt_realization = djm.ForeignKey('LtRealization', null=True)
    investigation_time = djm.FloatField()
    imt = djm.TextField(choices=IMT_CHOICES, default=None, blank=True)
    imls = fields.FloatArrayField()
    STAT_CHOICES = (
        (u'mean', u'Mean'),
        (u'quantile', u'Quantile'),
    )
    statistics = djm.TextField(null=True, choices=STAT_CHOICES)
    quantile = djm.FloatField(null=True)
    sa_period = djm.FloatField(null=True)
    sa_damping = djm.FloatField(null=True)

    class Meta:
        db_table = 'hzrdr\".\"hazard_curve'

    @property
    def imt_long(self):
        """
        :returns: a string representing the imt associated with the
        curve (if any) in the long form, e.g. SA(0.01)
        """
        if self.imt:
            if self.imt == "SA":
                return "%s(%s)" % (self.imt, self.sa_damping)
            else:
                return self.imt

    def __iter__(self):
        assert self.output.output_type == 'hazard_curve_multi'

        siblings = self.__class__.objects.filter(
            output__oq_job=self.output.oq_job,
            output__output_type='hazard_curve')

        if not self.statistics:
            return iter(siblings.filter(lt_realization__isnull=False))
        elif self.quantile:
            return iter(
                siblings.filter(statistics="quantile", quantile=self.quantile))
        else:
            return iter(siblings.filter(statistics="mean"))


class HazardCurveDataManager(djm.GeoManager):
    """
    Manager class to filter and create HazardCurveData objects
    """

    def all_curves_for_imt(self, job, imt, sa_period, sa_damping):
        """
        Helper function for creating a :class:`django.db.models.query.QuerySet`
        for selecting all curves from all realizations for a given ``job_id``
        and ``imt``.

        :param job:
            An :class:`openquake.engine.db.models.OqJob` instance.
        :param str imt:
            Intensity measure type.
        :param sa_period:
            Spectral Acceleration period value. Only relevant if the ``imt`` is
            "SA".
        :param sa_damping:
            Spectrail Acceleration damping value. Only relevant if the ``imt``
            is "SA".
        """
        return self.filter(hazard_curve__output__oq_job=job,
                           hazard_curve__imt=imt,
                           hazard_curve__sa_period=sa_period,
                           hazard_curve__sa_damping=sa_damping,
                           # We only want curves associated with a logic tree
                           # realization (and not statistical aggregates):
                           hazard_curve__lt_realization__isnull=False)

    def all_curves_simple(self, filter_args=None, order_by='id'):
        """
        Get all :class:`HazardCurveData` records matching `filter_args` and
        return the results in a simple, lean format: a sequence of (x, y, poes)
        triples, where x and y are longitude and latitude of the `location`.

        For querying large sets of hazard curve data, this is a rather lean
        and efficient method for getting the results.

        :param dict filter_args:
            Optional. Dictionary of filter arguments to apply to the query.
        :param str order_by:
            Defaults to the primary key ('id'). Field by which to order
            results. Currently, only one `ORDER BY` field is supported.
        """
        if filter_args is None:
            filter_args = dict()

        return self\
            .filter(**filter_args)\
            .order_by(order_by)\
            .extra(select={'x': 'ST_X(location)', 'y': 'ST_Y(location)'})\
            .values_list('x', 'y', 'poes')\
            .iterator()


class HazardCurveData(djm.Model):
    '''
    Hazard Curve data

    Contains an list of PoE (Probability of Exceedance)
    values and the geographical point associated with the curve
    '''
    hazard_curve = djm.ForeignKey('HazardCurve')
    poes = fields.FloatArrayField()
    location = djm.PointField(srid=DEFAULT_SRID)
    # weight can be null/None if the weight is implicit:
    weight = djm.DecimalField(decimal_places=100, max_digits=101, null=True)

    objects = HazardCurveDataManager()

    class Meta:
        db_table = 'hzrdr\".\"hazard_curve_data'


class SESCollection(djm.Model):
    """
    Stochastic Event Set Collection: A container for 1 or more Stochastic Event
    Sets for a given logic tree realization.

    See also :class:`SES` and :class:`SESRupture`.
    """
    output = djm.OneToOneField('Output')
    # If `lt_realization` is None, this is a `complete logic tree`
    # Stochastic Event Set Collection, containing a single stochastic
    # event set containing all of the ruptures from the entire
    # calculation.
    lt_realization = djm.ForeignKey('LtRealization', null=True)

    class Meta:
        db_table = 'hzrdr\".\"ses_collection'

    def __iter__(self):
        """
        Iterator for walking through all child :class:`SES` objects.
        """
        return SES.objects.filter(ses_collection=self.id).iterator()


class SES(djm.Model):
    """
    Stochastic Event Set: A container for 1 or more ruptures associated with a
    specific investigation time span.

    See also :class:`SESRupture`.
    """
    ses_collection = djm.ForeignKey('SESCollection')
    investigation_time = djm.FloatField()
    # Order number of this Stochastic Event Set in a series of SESs
    # (for a given logic tree realization).
    # For `complete logic tree` SESs, this should be None/NULL.
    ordinal = djm.IntegerField(null=True)

    class Meta:
        db_table = 'hzrdr\".\"ses'

    def __iter__(self):
        """
        Iterator for walking through all child :class:`SESRupture` objects.
        """
        return SESRupture.objects.filter(ses=self.id).iterator()


class SESRupture(djm.Model):
    """
    A rupture as part of a Stochastic Event Set.

    Ruptures will have different geometrical definitions, depending on whether
    the event was generated from a point/area source or a simple/complex fault
    source.
    """
    ses = djm.ForeignKey('SES')
    magnitude = djm.FloatField()
    strike = djm.FloatField()
    dip = djm.FloatField()
    rake = djm.FloatField()
    tectonic_region_type = djm.TextField()
    # If True, this rupture was generated from a simple/complex fault
    # source. If False, this rupture was generated from a point/area source.
    is_from_fault_source = djm.BooleanField()
    is_multi_surface = djm.BooleanField()
    # The following fields can be interpreted different ways, depending on the
    # value of `is_from_fault_source`.
    # If `is_from_fault_source` is True, each of these fields should contain a
    # 2D numpy array (all of the same shape). Each triple of (lon, lat, depth)
    # for a given index represents the node of a rectangular mesh.
    # If `is_from_fault_source` is False, each of these fields should contain
    # a sequence (tuple, list, or numpy array, for example) of 4 values. In
    # order, the triples of (lon, lat, depth) represent top left, top right,
    # bottom left, and bottom right corners of the the rupture's planar
    # surface.
    # Update:
    # There is now a third case. If the rupture originated from a
    # characteristic fault source with a multi-planar-surface geometry,
    # `lons`, `lats`, and `depths` will contain one or more sets of 4 points,
    # similar to how planar surface geometry is stored (see above).
    lons = fields.PickleField()
    lats = fields.PickleField()
    depths = fields.PickleField()

    # HazardLib Surface object. Stored as it is needed by risk disaggregation
    surface = fields.PickleField()

    result_grp_ordinal = djm.IntegerField()
    # NOTE(LB): The ordinal of a rupture within a given result group (indicated
    # by ``result_grp_ordinal``). This rupture correspond to the indices of the
    # ``gmvs`` field in Gmf. Thus, if you join SESRupture and Gmf records on
    # the ``result_grp_ordinal``, you can extract ground motion values for a
    # specific rupture.
    # At the moment this functionality is not directly used, but in the future
    # we will need to provide some way of tracing ground motion to the original
    # rupture.
    rupture_ordinal = djm.IntegerField()

    class Meta:
        db_table = 'hzrdr\".\"ses_rupture'

    def _validate_planar_surface(self):
        """
        A rupture's planar surface (existing only in the case of ruptures from
        area/point sources) may only consist of 4 points (top left, top right,
        bottom right, and bottom left corners, in that order).

        If the surface is not valid, a :exc:`ValueError` is raised.

        This should only be used if `is_from_fault_source` is `False`.
        """
        if not (4 == len(self.lons) == len(self.lats) == len(self.depths)):
            raise ValueError(
                "Incorrect number of points; there should be exactly 4")

    @property
    def top_left_corner(self):
        if not (self.is_from_fault_source or self.is_multi_surface):
            self._validate_planar_surface()
            return self.lons[0], self.lats[0], self.depths[0]
        return None

    @property
    def top_right_corner(self):
        if not (self.is_from_fault_source or self.is_multi_surface):
            self._validate_planar_surface()
            return self.lons[1], self.lats[1], self.depths[1]
        return None

    @property
    def bottom_left_corner(self):
        if not (self.is_from_fault_source or self.is_multi_surface):
            self._validate_planar_surface()
            return self.lons[2], self.lats[2], self.depths[2]
        return None

    @property
    def bottom_right_corner(self):
        if not (self.is_from_fault_source or self.is_multi_surface):
            self._validate_planar_surface()
            return self.lons[3], self.lats[3], self.depths[3]
        return None


class _GmfsPerSES(object):
    """
    An iterator object storing all the GMFs generated by the
    ruptures in a given SES.
    """
    def __init__(self, gmfs, investigation_time, stochastic_event_set_id):
        self._gmfs = iter(gmfs)
        self.investigation_time = investigation_time
        self.stochastic_event_set_id = stochastic_event_set_id

    def __iter__(self):
        return self

    def next(self):
        return self._gmfs.next()

    def __str__(self):
        return ('GMFsPerSES(investigation_time=%f, '
                'stochastic_event_set_id=%s,\n%s)' % (
                self.investigation_time,
                self.stochastic_event_set_id,
                '\n'.join(sorted(map(str, self._gmfs)))))


class _Point(object):
    def __init__(self, x, y):
        self.x = x
        self.y = y


class GmfCollection(djm.Model):
    """
    A collection of ground motion field (GMF) sets for a given logic tree
    realization.
    """
    output = djm.OneToOneField('Output')
    # If `lt_realization` is None, this is a `complete logic tree`
    # GMF Collection, containing a single GMF set containing all of the ground
    # motion fields in the calculation.
    lt_realization = djm.ForeignKey('LtRealization', null=True)

    class Meta:
        db_table = 'hzrdr\".\"gmf_collection'

    # NB: uses the helper view gmf_collection_family
    def get_children(self):
        """
        Get the children of a given gmf_collection, if any.
        :returns:
          A list of :class:`openquake.engine.db.models.GmfCollection` instances
        """
        curs = getcursor('job_init')
        curs.execute('select child_id from hzrdr.gmf_collection_family '
                     'where parent_id=%s', (self.id,))
        return [self.__class__.objects.get(pk=r[0]) for r in curs]

    def get_gmfs_per_ses(self, orderby=False):
        """
        Get the ground motion fields per SES in a good format for
        the XML export.
        """
        children = self.get_children()
        if children:  # complete logic tree
            all_gmfs = []
            tot_time = 0.0
            fake_ses_id = 1
            for coll in children:
                for g in coll.get_gmfs_per_ses(orderby):
                    all_gmfs.append(g)
                    tot_time += g.investigation_time
            if all_gmfs:
                yield _GmfsPerSES(
                    itertools.chain(*all_gmfs), tot_time, fake_ses_id)
            return
        # leaf of the tree
        ses_coll = SESCollection.objects.get(
            lt_realization=self.lt_realization)

        for ses in SES.objects.filter(ses_collection=ses_coll).order_by('id'):
            query = """
        SELECT imt, sa_period, sa_damping, rupture_id,
        array_agg(gmv), array_agg(ST_X(geometry(location))),
        array_agg(ST_Y(geometry(location))) FROM (
           SELECT imt, sa_period, sa_damping,
           unnest(rupture_ids) as rupture_id, location, unnest(gmvs) AS gmv
           from hzrdr.gmf_agg WHERE gmf_collection_id=%d) AS x,
           hzrdr.ses_rupture as y
        where x.rupture_id=y.id AND ses_id=%d
        group by imt, sa_period, sa_damping, rupture_id
        """ % (self.id, ses.id)
            if orderby:  # may be used in tests to get reproducible results
                query += 'order by imt, sa_period, sa_damping, rupture_id;'
            curs = getcursor('job_init')
            curs.execute(query)
            gmfs = []
            for imt, sa_period, sa_damping, rupture_id, gmvs, xs, ys in curs:
                nodes = [_GroundMotionFieldNode(gmv, _Point(x, y))
                         for gmv, x, y in zip(gmvs, xs, ys)]
                gmfs.append(
                    _GroundMotionField(
                        imt, sa_period, sa_damping, rupture_id, nodes))
            yield _GmfsPerSES(gmfs, ses.investigation_time, ses.id)

    __iter__ = get_gmfs_per_ses


class GmfSet(djm.Model):
    """
    A set of ground motion fields for a given investigation time (in years).
    """
    gmf_collection = djm.ForeignKey('GmfCollection')
    investigation_time = djm.FloatField()
    # Keep track of the stochastic event set which this GMF set is associated
    # with.
    ses_ordinal = djm.IntegerField()

    class Meta:
        db_table = 'hzrdr\".\"gmf_set'

    @property
    def stochastic_event_set_id(self):
        """

        :returns:
            The ID of the stochastic event set which this ground motion field
            set has been generated from.
        """
        if self.ses_ordinal is None:  # complete logic tree
            job = self.gmf_collection.output.oq_job
            return SES.objects.get(
                ordinal=None,
                ses_collection__output__oq_job=job).id
        else:
            rlz = self.gmf_collection.lt_realization
            return SES.objects.get(
                ses_collection__lt_realization=rlz,
                ordinal=self.ses_ordinal).id


class _GroundMotionField(object):

    def __init__(self, imt, sa_period, sa_damping, rupture_id, gmf_nodes):
        self.imt = imt
        self.sa_period = sa_period
        self.sa_damping = sa_damping
        self.rupture_id = rupture_id
        self.gmf_nodes = gmf_nodes

    def __iter__(self):
        return iter(self.gmf_nodes)

    def __getitem__(self, key):
        return self.gmf_nodes[key]

    def __str__(self):
        """
        String representation of a _GroundMotionField object showing the
        content of the nodes (lon, lat an gmv). This is useful for debugging
        and testing.
        """
        mdata = ('imt=%(imt)s sa_period=%(sa_period)s '
                 'sa_damping=%(sa_damping)s rupture_id=%(rupture_id)d' %
                 vars(self))
        nodes = sorted(map(str, self.gmf_nodes))
        return 'GMF(%s\n%s)' % (mdata, '\n'.join(nodes))


class _GroundMotionFieldNode(object):

    # the signature is not (gmv, x, y) because the XML writer expect a location
    # object
    def __init__(self, gmv, loc):
        self.gmv = gmv
        self.location = loc

    def __str__(self):
        "Return lon, lat and gmv of the node in a compact string form"
        return '<X=%9.5f, Y=%9.5f, GMV=%9.7f>' % (
            self.location.x, self.location.y, self.gmv)


class Gmf(djm.Model):
    """
    Ground Motion Field: A collection of ground motion values and their
    respective geographical locations.
    """
    gmf_set = djm.ForeignKey('GmfSet')
    imt = djm.TextField(choices=IMT_CHOICES)
    sa_period = djm.FloatField(null=True)
    sa_damping = djm.FloatField(null=True)
    location = djm.PointField(srid=DEFAULT_SRID)
    gmvs = fields.FloatArrayField()
    rupture_ids = fields.IntArrayField()
    result_grp_ordinal = djm.IntegerField()

    objects = djm.GeoManager()

    class Meta:
        db_table = 'hzrdr\".\"gmf'


class GmfAgg(djm.Model):
    """
    Ground Motion Field: A collection of ground motion values and their
    respective geographical locations.
    """
    gmf_collection = djm.ForeignKey('GmfCollection')
    imt = djm.TextField(choices=IMT_CHOICES)
    sa_period = djm.FloatField(null=True)
    sa_damping = djm.FloatField(null=True)
    location = djm.PointField(srid=DEFAULT_SRID)
    gmvs = fields.FloatArrayField()
    rupture_ids = fields.IntArrayField()

    objects = djm.GeoManager()

    class Meta:
        db_table = 'hzrdr\".\"gmf_agg'


def get_gmvs_per_site(output, imt=None, sort=sorted):
    """
    Iterator for walking through all :class:`GmfAgg` objects associated
    to a given output. Notice that values for the same site are
    displayed together and then ordered according to the iml, so that
    it is possible to get reproducible outputs in the test cases.

    :param output: instance of :class:`openquake.engine.db.models.Output`

    :param string imt: a string with the IMT to extract; the default
                       is None, all the IMT in the job.ini file are extracted

    :param sort: callable used for sorting the list of ground motion values.

    :returns: a list of ground motion values per each site
    """
    job = output.oq_job
    hc = job.hazard_calculation
    coll = output.gmfcollection
    if imt is None:
        imts = [parse_imt(x) for x in hc.intensity_measure_types]
    else:
        imts = [parse_imt(imt)]
    for imt, sa_period, sa_damping in imts:
        for gmf in order_by_location(
                GmfAgg.objects.filter(
                gmf_collection=coll, imt=imt,
                sa_period=sa_period, sa_damping=sa_damping)):
            yield sort(gmf.gmvs)


def get_gmfs_scenario(output, imt=None):
    """
    Iterator for walking through all :class:`GmfAgg` objects associated
    to a given output. Notice that the fields are ordered according to the
    location, so it is possible to get reproducible outputs in the test cases.

    :param output: instance of :class:`openquake.engine.db.models.Output`

    :param string imt: a string with the IMT to extract; the default
                       is None, all the IMT in the job.ini file are extracted

    :returns: an iterator over
              :class:`openquake.engine.db.models._GroundMotionField` instances
    """
    job = output.oq_job
    hc = job.hazard_calculation
    coll = output.gmfcollection
    if imt is None:
        imts = [parse_imt(x) for x in hc.intensity_measure_types]
    else:
        imts = [parse_imt(imt)]
    for imt, sa_period, sa_damping in imts:
        nodes = collections.defaultdict(list)  # realization -> gmf_nodes
<<<<<<< HEAD
        for gmf in GmfAgg.objects.filter(
                gmfcollection=coll, imt=imt,
                sa_period=sa_period, sa_damping=sa_damping):
=======
        for gmf in GmfScenario.objects.filter(
                output__id=output.id, imt=imt_long):
            loc = gmf.location
>>>>>>> 4257e2b9
            for i, gmv in enumerate(gmf.gmvs):  # i is the realization index
                nodes[i].append(_GroundMotionFieldNode(gmv, loc))
        for gmf_nodes in nodes.itervalues():
            yield _GroundMotionField(
                imt=imt,
                sa_period=sa_period,
                sa_damping=sa_damping,
                rupture_id=None,
                gmf_nodes=sorted(gmf_nodes, key=operator.attrgetter('gmv')))


class DisaggResult(djm.Model):
    """
    Storage for disaggregation historgrams. Each histogram is stored in
    `matrix` as a 6-dimensional numpy array (pickled). The dimensions of the
    matrix are as follows, in order:

    * magnitude
    * distance
    * longitude
    * latitude
    * epsilon
    * tectonic region type

    Bin edges are defined for all of these dimensions (except tectonic region
    type) as:

    * `mag_bin_edges`
    * `dist_bin_edges`
    * `lat_bin_edges`
    * `lon_bin_edges`
    * `eps_bin_edges`

    The size of the tectonic region type (TRT) dimension is simply determined
    by the length of `trts`.

    Additional metadata for the disaggregation histogram is stored, including
    location (POINT geometry), disaggregation PoE (Probability of Exceedance)
    and the corresponding IML (Intensity Measure Level) extracted from the
    hazard curve, logic tree path information, and investigation time.
    """

    output = djm.OneToOneField('Output')
    lt_realization = djm.ForeignKey('LtRealization')
    investigation_time = djm.FloatField()
    imt = djm.TextField(choices=IMT_CHOICES)
    iml = djm.FloatField()
    poe = djm.FloatField()
    sa_period = djm.FloatField(null=True)
    sa_damping = djm.FloatField(null=True)
    mag_bin_edges = fields.FloatArrayField()
    dist_bin_edges = fields.FloatArrayField()
    lon_bin_edges = fields.FloatArrayField()
    lat_bin_edges = fields.FloatArrayField()
    eps_bin_edges = fields.FloatArrayField()
    trts = fields.CharArrayField()
    location = djm.PointField(srid=DEFAULT_SRID)
    matrix = fields.PickleField()

    class Meta:
        db_table = 'hzrdr\".\"disagg_result'


class GmfData(djm.Model):
    '''
    Ground Motion Field data

    DEPRECATED. See instead :class:`GmfCollection`, :class:`GmfSet`,
    :class:`Gmf`, and :class:`GmfNode`.
    '''
    output = djm.ForeignKey('Output')
    ground_motion = djm.FloatField()
    location = djm.PointField(srid=DEFAULT_SRID)

    class Meta:
        db_table = 'hzrdr\".\"gmf_data'


class UHS(djm.Model):
    """
    UHS/Uniform Hazard Spectra:
    * "Uniform" meaning "the same PoE"
    * "Spectrum" because it covers a range/band of periods/frequencies

    Records in this table contain metadata for a collection of UHS data.
    """
    output = djm.OneToOneField('Output', null=True)
    # FK only required for non-statistical results (i.e., mean or quantile
    # curves).
    lt_realization = djm.ForeignKey('LtRealization', null=True)
    investigation_time = djm.FloatField()
    poe = djm.FloatField()
    periods = fields.FloatArrayField()
    STAT_CHOICES = (
        (u'mean', u'Mean'),
        (u'quantile', u'Quantile'),
    )
    statistics = djm.TextField(null=True, choices=STAT_CHOICES)
    quantile = djm.FloatField(null=True)

    class Meta:
        db_table = 'hzrdr\".\"uhs'

    def __iter__(self):
        """
        Iterate over the :class:`UHSData` which belong this object.
        """
        return self.uhsdata_set.iterator()


class UHSData(djm.Model):
    """
    UHS curve for a given location.
    """
    uhs = djm.ForeignKey('UHS')
    imls = fields.FloatArrayField()
    location = djm.PointField(srid=DEFAULT_SRID)

    class Meta:
        db_table = 'hzrdr\".\"uhs_data'


class LtRealization(djm.Model):
    """
    Keep track of logic tree realization progress. When ``completed_items``
    becomes equal to ``total_items``, mark ``is_complete`` as `True`.

    Marking progress as we go gives us the ability to resume partially-
    completed calculations.
    """

    hazard_calculation = djm.ForeignKey('HazardCalculation')
    ordinal = djm.IntegerField()
    seed = djm.IntegerField()
    weight = djm.DecimalField(decimal_places=100, max_digits=101)
    sm_lt_path = fields.CharArrayField()
    gsim_lt_path = fields.CharArrayField()
    is_complete = djm.BooleanField(default=False)
    total_items = djm.IntegerField()
    completed_items = djm.IntegerField(default=0)

    class Meta:
        db_table = 'hzrdr\".\"lt_realization'


## Tables in the 'riskr' schema.


class LossFraction(djm.Model):
    """
    Holds metadata for loss fraction data
    """
    output = djm.OneToOneField("Output", related_name="loss_fraction")
    variable = djm.TextField(choices=(("taxonomy", "taxonomy"),
                                      ("magnitude_distance",
                                       "Magnitude Distance"),
                                      ("coordinate", "Coordinate")))
    hazard_output = djm.ForeignKey(
        "Output", related_name="risk_loss_fractions")
    statistics = djm.TextField(null=True, choices=STAT_CHOICES)
    quantile = djm.FloatField(null=True)
    poe = djm.FloatField(null=True)
    loss_type = djm.TextField(choices=zip(LOSS_TYPES, LOSS_TYPES))

    class Meta:
        db_table = 'riskr\".\"loss_fraction'

    def display_value(self, value, rc):
        """
        Converts `value` in a form that is best suited to be
        displayed.

        :param rc:
           A `RiskCalculation` object used to get the bin width

        :returns: `value` if the attribute `variable` is equal to
           taxonomy. if the attribute `variable` is equal to
           `magnitude-distance`, then it extracts two integers (comma
           separated) from `value` and convert them into ranges
           encoded back as csv.
        """

        if self.variable == "taxonomy":
            return value
        elif self.variable == "magnitude_distance":
            magnitude, distance = map(float, value.split(","))
            return "%.4f,%.4f|%.4f,%.4f" % (
                magnitude * rc.mag_bin_width,
                (magnitude + 1) * rc.mag_bin_width,
                distance * rc.distance_bin_width,
                (distance + 1) * rc.distance_bin_width)
        elif self.variable == "coordinate":
            lon, lat = map(float, value.split(","))
            return "%.4f,%.4f|%.4f,%.4f" % (
                lon * rc.coordinate_bin_width,
                (lon + 1) * rc.coordinate_bin_width,
                lat * rc.coordinate_bin_width,
                (lat + 1) * rc.coordinate_bin_width)
        else:
            raise RuntimeError(
                "disaggregation of type %s not supported" % self.variable)

    def total_fractions(self):
        """
        :returns: a dictionary mapping values of `variable` (e.g. a
        taxonomy) to tuples yielding the associated absolute losses
        (e.g. the absolute losses for assets of a taxonomy) and the
        percentage (expressed in decimal format) over the total losses
        """
        cursor = connections['job_init'].cursor()

        total = self.lossfractiondata_set.aggregate(
            djm.Sum('absolute_loss')).values()[0]

        if not total:
            return {}

        query = """
        SELECT value, sum(absolute_loss)
        FROM riskr.loss_fraction_data
        WHERE loss_fraction_id = %s
        GROUP BY value
        """
        cursor.execute(query, (self.id,))

        rc = self.output.oq_job.risk_calculation

        return collections.OrderedDict(
            sorted(
                [(self.display_value(value, rc), (loss, loss / total))
                 for value, loss in cursor],
                key=lambda kv: kv[1][0]))

    def iteritems(self):
        """
        Yields tuples with two elements. The first one is a location
        (described by a lon/lat tuple), the second one is a dictionary
        modeling the disaggregation of the losses on such location. In
        this dictionary, each key is a value of `variable`, and each
        corresponding value is a tuple holding the absolute losses and
        the fraction of losses occurring in that location.
        """
        rc = self.output.oq_job.risk_calculation
        cursor = connections['job_init'].cursor()

        # Partition by lon,lat because partitioning on geometry types
        # seems not supported in postgis 1.5
        query = """
        SELECT lon, lat, value,
               fraction_loss,
               SUM(fraction_loss) OVER w,
               COUNT(*) OVER w
        FROM (SELECT ST_X(location) as lon,
                     ST_Y(location) as lat,
              value, sum(absolute_loss) as fraction_loss
              FROM riskr.loss_fraction_data
              WHERE loss_fraction_id = %s
              GROUP BY location, value) g
        WINDOW w AS (PARTITION BY lon, lat)
        """

        cursor.execute(query, (self.id, ))

        def display_value_and_fractions(value, absolute_loss, total_loss):
            display_value = self.display_value(value, rc)

            if total_loss > 0:
                fraction = absolute_loss / total_loss
            else:
                # When a rupture is associated with a positive ground
                # shaking (gmv > 0) but with a loss = 0, we still
                # store this information. In that case, total_loss =
                # absolute_loss = 0
                fraction = 0
            return display_value, fraction

        # We iterate on loss fraction data by location in two steps.
        # First we fetch a loss fraction for a single location and a
        # single value. In the same query we get the number `count` of
        # bins stored for such location. Then, we fetch `count` - 1
        # fractions to finalize the fractions on the current location.

        while 1:
            data = cursor.fetchone()
            if data is None:
                raise StopIteration
            lon, lat, value, absolute_loss, total_loss, count = data

            display_value, fraction = display_value_and_fractions(
                value, absolute_loss, total_loss)
            node = [(lon, lat),
                    {display_value: (absolute_loss, fraction)}]

            data = cursor.fetchmany(count - 1)

            for lon, lat, value, absolute_loss, total_loss, count in data:
                display_value, fraction = display_value_and_fractions(
                    value, absolute_loss, total_loss)
                node[1][display_value] = (absolute_loss, fraction)

            node[1] = collections.OrderedDict(
                sorted([(k, v) for k, v in node[1].items()],
                       key=lambda kv: kv[1][0]))
            yield node


class LossFractionData(djm.Model):
    loss_fraction = djm.ForeignKey(LossFraction)
    location = djm.PointField(srid=DEFAULT_SRID)
    value = djm.TextField()
    absolute_loss = djm.TextField()

    class Meta:
        db_table = 'riskr\".\"loss_fraction_data'


class LossMap(djm.Model):
    '''
    Holds metadata for loss maps
    '''

    output = djm.OneToOneField("Output", related_name="loss_map")
    hazard_output = djm.OneToOneField("Output", related_name="risk_loss_map")
    insured = djm.BooleanField(default=False)
    poe = djm.FloatField(null=True)
    statistics = djm.TextField(null=True, choices=STAT_CHOICES)
    quantile = djm.FloatField(null=True)
    loss_type = djm.TextField(choices=zip(LOSS_TYPES, LOSS_TYPES))

    class Meta:
        db_table = 'riskr\".\"loss_map'


class LossMapData(djm.Model):
    '''
    Holds an asset, its position and a value plus (for
    non-scenario maps) the standard deviation for its loss
    '''

    loss_map = djm.ForeignKey("LossMap")
    asset_ref = djm.TextField()
    value = djm.FloatField()
    std_dev = djm.FloatField(default=0.0, null=True)
    location = djm.PointField(srid=DEFAULT_SRID)

    class Meta:
        db_table = 'riskr\".\"loss_map_data'


class AggregateLoss(djm.Model):
    output = djm.OneToOneField("Output")
    insured = djm.BooleanField(default=False)
    mean = djm.FloatField()
    std_dev = djm.FloatField()
    loss_type = djm.TextField(choices=zip(LOSS_TYPES, LOSS_TYPES))

    class Meta:
        db_table = 'riskr\".\"aggregate_loss'


class LossCurve(djm.Model):
    '''
    Holds the parameters common to a set of loss curves
    '''

    output = djm.OneToOneField("Output", related_name="loss_curve")
    hazard_output = djm.OneToOneField("Output", related_name="risk_loss_curve")
    aggregate = djm.BooleanField(default=False)
    insured = djm.BooleanField(default=False)

    # If the curve is a result of an aggregation over different
    # hazard_output the following fields must be set
    statistics = djm.TextField(null=True, choices=STAT_CHOICES)
    quantile = djm.FloatField(null=True)
    loss_type = djm.TextField(choices=zip(LOSS_TYPES, LOSS_TYPES))

    class Meta:
        db_table = 'riskr\".\"loss_curve'


class LossCurveData(djm.Model):
    '''
    Holds the probabilities of exceedance for a given loss curve
    '''

    loss_curve = djm.ForeignKey("LossCurve")
    asset_ref = djm.TextField()
    asset_value = djm.FloatField()
    loss_ratios = fields.FloatArrayField()
    poes = fields.FloatArrayField()
    location = djm.PointField(srid=DEFAULT_SRID)
    average_loss_ratio = djm.FloatField()

    class Meta:
        db_table = 'riskr\".\"loss_curve_data'

    @property
    def losses(self):
        return numpy.array(self.loss_ratios) * self.asset_value

    @property
    def average_loss(self):
        return self.average_loss_ratio * self.asset_value


class AggregateLossCurveData(djm.Model):
    '''
    Holds the probabilities of exceedance for the whole exposure model
    '''

    loss_curve = djm.OneToOneField("LossCurve")
    losses = fields.FloatArrayField()
    poes = fields.FloatArrayField()
    average_loss = djm.FloatField()

    class Meta:
        db_table = 'riskr\".\"aggregate_loss_curve_data'


class EventLoss(djm.Model):
    """
    Holds the aggregate loss we have for each rupture
    """

    #: Foreign key to an :class:`openquake.engine.db.models.Output`
    #: object with output_type == event_loss
    output = djm.OneToOneField('Output')
    rupture = djm.ForeignKey('SESRupture')
    aggregate_loss = djm.FloatField()
    loss_type = djm.TextField(choices=zip(LOSS_TYPES, LOSS_TYPES))

    class Meta:
        db_table = 'riskr\".\"event_loss'


class BCRDistribution(djm.Model):
    '''
    Holds metadata for the benefit-cost ratio distribution
    '''

    output = djm.OneToOneField("Output", related_name="bcr_distribution")
    hazard_output = djm.OneToOneField(
        "Output", related_name="risk_bcr_distribution")
    loss_type = djm.TextField(choices=zip(LOSS_TYPES, LOSS_TYPES))

    class Meta:
        db_table = 'riskr\".\"bcr_distribution'


class BCRDistributionData(djm.Model):
    '''
    Holds the actual data for the benefit-cost ratio distribution
    '''

    bcr_distribution = djm.ForeignKey("BCRDistribution")
    asset_ref = djm.TextField()
    average_annual_loss_original = djm.FloatField()
    average_annual_loss_retrofitted = djm.FloatField()
    bcr = djm.FloatField()
    location = djm.PointField(srid=DEFAULT_SRID)

    class Meta:
        db_table = 'riskr\".\"bcr_distribution_data'


class DmgState(djm.Model):
    """Holds the damage_states associated to a given output"""
    # they actually come from the fragility model xml input
    risk_calculation = djm.ForeignKey("RiskCalculation")
    dmg_state = djm.TextField(
        help_text="The name of the damage state")
    lsi = djm.PositiveSmallIntegerField(
        help_text="limit state index, to order the limit states")

    class Meta:
        db_table = 'riskr\".\"dmg_state'


class DmgDistPerAsset(djm.Model):
    """Holds the actual data for damage distributions per asset."""

    dmg_state = djm.ForeignKey("DmgState")
    exposure_data = djm.ForeignKey("ExposureData")
    mean = djm.FloatField()
    stddev = djm.FloatField()

    class Meta:
        db_table = 'riskr\".\"dmg_dist_per_asset'


class DmgDistPerTaxonomy(djm.Model):
    """Holds the actual data for damage distributions per taxonomy."""

    dmg_state = djm.ForeignKey("DmgState")
    taxonomy = djm.TextField()
    mean = djm.FloatField()
    stddev = djm.FloatField()

    class Meta:
        db_table = 'riskr\".\"dmg_dist_per_taxonomy'


class DmgDistTotal(djm.Model):
    """Holds the actual 'total damage distribution' values for for an entire
    calculation. There should be  one record per calculation per damage state.
    """

    dmg_state = djm.ForeignKey("DmgState")
    mean = djm.FloatField()
    stddev = djm.FloatField()

    class Meta:
        db_table = 'riskr\".\"dmg_dist_total'

## Tables in the 'riski' schema.


class ExposureModel(djm.Model):
    '''
    A risk exposure model
    '''

    owner = djm.ForeignKey("OqUser")
    input = djm.OneToOneField("Input")
    name = djm.TextField()
    description = djm.TextField(null=True)
    category = djm.TextField()
    taxonomy_source = djm.TextField(
        null=True, help_text="the taxonomy system used to classify the assets")
    AREA_CHOICES = (
        (u'aggregated', u'Aggregated area value'),
        (u'per_asset', u'Per asset area value'),
    )
    area_type = djm.TextField(null=True, choices=AREA_CHOICES)
    area_unit = djm.TextField(null=True)
    COST_CHOICES = (
        (u'aggregated', u'Aggregated economic value'),
        (u'per_area', u'Per area economic value'),
        (u'per_asset', u'Per asset economic value'),
    )
    stco_type = djm.TextField(null=True, choices=COST_CHOICES,
                              help_text="structural cost type")
    stco_unit = djm.TextField(null=True, help_text="structural cost unit")
    reco_type = djm.TextField(null=True, choices=COST_CHOICES,
                              help_text="retrofitting cost type")
    reco_unit = djm.TextField(null=True, help_text="retrofitting cost unit")
    coco_type = djm.TextField(null=True, choices=COST_CHOICES,
                              help_text="contents cost type")
    coco_unit = djm.TextField(null=True, help_text="contents cost unit")

    last_update = djm.DateTimeField(editable=False, default=datetime.utcnow)

    class Meta:
        db_table = 'riski\".\"exposure_model'

    def taxonomies_in(self, region_constraint):
        """
        :param str region_constraint:
            polygon in wkt format the assets must be contained into
        :returns:
            A dictionary mapping each taxonomy with the number of assets
            contained in `region_constraint`
        """

        return ExposureData.objects.taxonomies_contained_in(
            self.id, region_constraint)


class Occupancy(djm.Model):
    '''
    Asset occupancy data
    '''

    exposure_data = djm.ForeignKey("ExposureData")
    description = djm.TextField()
    occupants = djm.IntegerField()

    class Meta:
        db_table = 'riski\".\"occupancy'


class AssetManager(djm.GeoManager):
    """
    Asset manager
    """
    def get_asset_chunk(self, rc, taxonomy, offset, size):
        """
        :returns the asset ids (ordered by location) contained in
        `region_constraint`(embedded in the risk calculation `rc`) of
        `taxonomy` associated with the
        `openquake.engine.db.models.ExposureModel` associated with
        `rc`.

        It also add an annotation to each ExposureData object to provide the
        right occupants value for the risk calculation given in input
        """

        args = (rc.exposure_model.id, taxonomy,
                "SRID=4326; %s" % rc.region_constraint.wkt)
        if rc.time_event is None:
            occupants = "AVG(riski.occupancy.occupants)"
            occupants_cond = "1 = 1"
        else:
            occupants = "riski.occupancy.occupants"
            occupants_cond = "riski.occupancy.description = %s"
            args += (rc.time_event,)
        args += (size, offset)

        return list(
            self.raw("""
            SELECT riski.exposure_data.*, {occupants} AS occupancy
            FROM riski.exposure_data
            LEFT JOIN riski.occupancy
            ON riski.exposure_data.id = riski.occupancy.exposure_data_id
            WHERE exposure_model_id = %s AND
                  taxonomy = %s AND
                  ST_COVERS(ST_GeographyFromText(%s), site) AND
                  {occupants_cond}
            GROUP BY riski.exposure_data.id
            ORDER BY ST_X(geometry(site)), ST_Y(geometry(site))
            LIMIT %s OFFSET %s
            """.format(occupants=occupants, occupants_cond=occupants_cond),
            args))

    def taxonomies_contained_in(self, exposure_model_id, region_constraint):
        """

        :returns:
            A dictionary which map each taxonomy associated with
            `exposure_model` and contained in `region_constraint` with the
            number of assets.
        """
        cursor = connections['job_init'].cursor()

        cursor.execute("""
        SELECT riski.exposure_data.taxonomy, COUNT(*)
        FROM riski.exposure_data WHERE
        exposure_model_id = %s AND ST_COVERS(ST_GeographyFromText(%s), site)
        group by riski.exposure_data.taxonomy
        """, [exposure_model_id, "SRID=4326; %s" % region_constraint.wkt])

        return dict(cursor)


class ExposureData(djm.Model):
    '''
    Per-asset risk exposure data
    '''

    NO_RETROFITTING_COST = "no retrofitting cost"

    exposure_model = djm.ForeignKey("ExposureModel")
    asset_ref = djm.TextField()
    taxonomy = djm.TextField()
    site = djm.PointField(geography=True)
    # Override the default manager with a GeoManager instance in order to
    # enable spatial queries.
    objects = djm.GeoManager()

    stco = djm.FloatField(null=True, help_text="structural cost")
    reco = djm.FloatField(null=True, help_text="retrofitting cost")
    coco = djm.FloatField(null=True, help_text="contents cost")

    number_of_units = djm.FloatField(
        null=True, help_text="number of assets, people etc.")
    area = djm.FloatField(null=True)

    ins_limit = djm.FloatField(
        null=True, help_text="insurance coverage limit")
    deductible = djm.FloatField(
        null=True, help_text="insurance deductible")

    last_update = djm.DateTimeField(editable=False, default=datetime.utcnow)

    objects = AssetManager()

    class Meta:
        db_table = 'riski\".\"exposure_data'

    def __str__(self):
        return "%s (%s-%s @ %s)" % (
            self.id, self.exposure_model_id, self.asset_ref, self.site)

    @staticmethod
    def per_asset_value(
            cost, cost_type, area, area_type, number_of_units, category):
        """
        Return per-asset value for the given exposure data set.

        Calculate per asset value by considering the given exposure
        data as follows:

            case 1: cost type: aggregated:
                cost = economic value
            case 2: cost type: per asset:
                cost * number (of assets) = economic value
            case 3: cost type: per area and area type: aggregated:
                cost * area = economic value
            case 4: cost type: per area and area type: per asset:
                cost * area * number = economic value

        The same "formula" applies to contenst/retrofitting cost analogously.

        :returns:
            The per-asset value as a `float`.
        :raises:
            `ValueError` in case of a malformed (risk exposure data) input.
        """
        if category is not None and category == "population":
            return number_of_units
        if cost_type == "aggregated":
            return cost
        elif cost_type == "per_asset":
            return cost * number_of_units
        elif cost_type == "per_area":
            if area_type == "aggregated":
                return cost * area
            elif area_type == "per_asset":
                return cost * area * number_of_units
        raise ValueError("Invalid input")

    def value(self, loss_type):
        """
        The per-asset value.
        """
        if loss_type == "structural":
            cost = self.stco
            cost_type = self.exposure_model.stco_type
        elif loss_type == "non_structural":
            cost = self.non_stco
            cost_type = self.non_stco_type
        elif loss_type == "contents":
            cost = self.coco
            cost_type = self.exposure_model.coco_type
        elif loss_type == "occupancy":
            # we expect a django annotation called occupants to be
            # present (like the one provided by #get_asset_chunk)
            cost_type = "aggregated"
            cost = self.occupants
        return self.per_asset_value(
            cost=cost, cost_type=cost_type,
            area=self.area, area_type=self.exposure_model.area_type,
            number_of_units=self.number_of_units,
            category=self.exposure_model.category)

    @property
    def retrofitting_cost(self):
        """
        The retrofitting per-asset value.
        """
        return self.per_asset_value(
            cost=self.reco, cost_type=self.exposure_model.reco_type,
            area=self.area, area_type=self.exposure_model.area_type,
            number_of_units=self.number_of_units,
            category=self.exposure_model.category)


## Tables in the 'htemp' schema.


class SourceProgress(djm.Model):
    """
    Keep track of which sources have been considered for a given logic tree
    realization.

    Marking progress as we go gives us the ability to resume partially-
    completed logic tree realizations.
    """

    lt_realization = djm.ForeignKey('LtRealization')
    parsed_source = djm.ForeignKey('ParsedSource')
    is_complete = djm.BooleanField(default=False)

    class Meta:
        db_table = 'htemp\".\"source_progress'


class HazardCurveProgress(djm.Model):
    """
    Store intermediate results of hazard curve calculations (as a pickled numpy
    array) for a single logic tree realization.
    """

    lt_realization = djm.ForeignKey('LtRealization')
    imt = djm.TextField()
    # stores a pickled numpy array for intermediate results
    # array is 2d: sites x IMLs
    # each row indicates a site,
    # each column holds the PoE vaue for the IML at that index
    result_matrix = fields.NumpyListField(default=None)

    class Meta:
        db_table = 'htemp\".\"hazard_curve_progress'


class SiteData(djm.Model):
    """
    Contains pre-computed site parameter matrices. ``lons`` and ``lats``
    represent the calculation sites of interest. The associated site parameters
    are from the closest point in a site model in relation to each calculation
    point of interest.

    Used only if a calculation defines a site model (otherwise, reference
    parameters are use for all points of interest).
    """

    hazard_calculation = djm.ForeignKey('HazardCalculation')
    lons = fields.PickleField()
    lats = fields.PickleField()
    vs30s = fields.PickleField()
    # `vs30_measured` stores a numpy array of booleans.
    # If a value is `False`, this means that the vs30 value is 'inferred'.
    vs30_measured = fields.PickleField()
    z1pt0s = fields.PickleField()
    z2pt5s = fields.PickleField()

    class Meta:
        db_table = 'htemp\".\"site_data'<|MERGE_RESOLUTION|>--- conflicted
+++ resolved
@@ -2019,15 +2019,9 @@
         imts = [parse_imt(imt)]
     for imt, sa_period, sa_damping in imts:
         nodes = collections.defaultdict(list)  # realization -> gmf_nodes
-<<<<<<< HEAD
         for gmf in GmfAgg.objects.filter(
                 gmfcollection=coll, imt=imt,
                 sa_period=sa_period, sa_damping=sa_damping):
-=======
-        for gmf in GmfScenario.objects.filter(
-                output__id=output.id, imt=imt_long):
-            loc = gmf.location
->>>>>>> 4257e2b9
             for i, gmv in enumerate(gmf.gmvs):  # i is the realization index
                 nodes[i].append(_GroundMotionFieldNode(gmv, loc))
         for gmf_nodes in nodes.itervalues():
