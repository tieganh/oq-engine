# Copyright (c) 2010-2012, GEM Foundation.
#
# OpenQuake is free software: you can redistribute it and/or modify it
# under the terms of the GNU Affero General Public License as published
# by the Free Software Foundation, either version 3 of the License, or
# (at your option) any later version.
#
# OpenQuake is distributed in the hope that it will be useful,
# but WITHOUT ANY WARRANTY; without even the implied warranty of
# MERCHANTABILITY or FITNESS FOR A PARTICULAR PURPOSE.  See the
# GNU General Public License for more details.
#
# You should have received a copy of the GNU Affero General Public License
# along with OpenQuake.  If not, see <http://www.gnu.org/licenses/>.

"""
Functionality for exporting and serializing hazard curve calculation results.
"""


import os

from collections import namedtuple
from collections import OrderedDict

from nhlib.calc import disagg
from nrml import writers as nrml_writers

from openquake import logs
from openquake.db import models
from openquake.export import core
from openquake.input import logictree


LOG = logs.LOG


def export(output_id, target_dir):
    """
    Export the given hazard calculation output from the database to the
    specified directory.

    :param int output_id:
        ID of a :class:`openquake.db.models.Output`.
    :param str target_dir:
        Directory where output artifacts should be written.
    :returns:
        List of file names (including the full directory path) containing the
        exported results.

        The quantity and type of the result files depends on
        the type of output, as well as calculation parameters. (See the
        `output_type` attribute of :class:`openquake.db.models.Output`.)
    """
    output = models.Output.objects.get(id=output_id)

    export_fn = _export_fn_map().get(
        output.output_type, core._export_fn_not_implemented)

    return export_fn(output, os.path.expanduser(target_dir))


def _export_fn_map():
    """
    Creates a mapping from output type to export function.

    Each export function should implement a common interface and accept two
    arguments: a :class:`~openquake.db.models.Output` object and a target
    dir (`str`).

    Each function should return a list of the file names created by the export
    action.
    """

    fn_map = {
        'hazard_curve': export_hazard_curves,
        'gmf': export_gmf,
        'gmf_scenario': export_gmf_scenario,
        'ses': export_ses,
        'complete_lt_ses': export_ses,
        'complete_lt_gmf': export_gmf,
        'hazard_map': export_hazard_map,
        'disagg_matrix': export_disagg,
    }
    return fn_map


HAZARD_CURVES_FILENAME_FMT = 'hazard-curves-%(hazard_curve_id)s.xml'
HAZARD_MAP_FILENAME_FMT = 'hazard-map-%(hazard_map_id)s.xml'
GMF_FILENAME_FMT = 'gmf-%(gmf_coll_id)s.xml'
SES_FILENAME_FMT = 'ses-%(ses_coll_id)s.xml'
COMPLETE_LT_SES_FILENAME_FMT = 'complete-lt-ses-%(ses_coll_id)s.xml'
COMPLETE_LT_GMF_FILENAME_FMT = 'complete-lt-gmf-%(gmf_coll_id)s.xml'
GMF_SCENARIO_FMT = 'gmf-%(output_id)s.xml'


def _get_end_branch_export_path(target_dir, result, ltp):
    """
    Given a hazard result for a particular logic tree end branch, construct an
    export path by concatenating ``target_dir``, GSIM name, and IMT, create the
    directory structure (if it doesn't already exist), and return the path.

    In the resulting path, the IMT is used as-is, except for SA IMTs. In this
    case, the IMT component of the path is formatted like so:

    `SA[0025]` for SA with a period of 0.025.

    :param str target_dir:
        Destination directory location for exported files.
    :param result:
        :mod:`openquake.db.models` result object `with a foreign key reference
        to :class:`~openquake.db.models.LtRealization`. The realization is
        needed to identify the logic tree paths, and thus, the name of the
        GSIM.

        ``result`` should also have the following the attributes:

        * imt
        * sa_period

        See :class:`~openquake.db.models.HazardCurve` for an example.
    :param ltp:
        Instance of a :class:`~openquake.input.logictree.LogicTreeProcessor`.
    """
    lt_rlz = result.lt_realization
    gsim_dir_name = '_'.join(
        [ltp.gmpe_lt.branches[br].value.__class__.__name__
         for br in lt_rlz.gsim_lt_path]
    )

    imt = result.imt
    if imt == 'SA':
        # if it's SA, include the period
        period = str(result.sa_period)
        period = period.replace('.', '')
        imt = 'SA[%s]' % period

    export_dir = os.path.abspath(os.path.join(target_dir, gsim_dir_name, imt))
    if not os.path.exists(export_dir):
        os.makedirs(export_dir)

    return export_dir


@core.makedirs
def export_hazard_curves(output, target_dir):
    """
    Export the specified hazard curve ``output`` to the ``target_dir``.

    :param output:
        :class:`openquake.db.models.Output` with an `output_type` of
        `hazard_curve`.
    :param str target_dir:
        Destination directory location for exported files.

    :returns:
        A list of exported file names (including the absolute path to each
        file).
    """
    hc = models.HazardCurve.objects.get(output=output.id)

<<<<<<< HEAD
    # NOTE(LB): Using `values_list` and `iterator` here make this query a bit
    # faster and more lean in terms of memory consumption.
    curves = models.HazardCurveData.objects\
            .filter(hazard_curve=hc.id)\
            .order_by('id')\
            .extra(select={'x': 'ST_X(location)', 'y': 'ST_Y(location)'})\
            .values_list('x', 'y', 'poes')\
            .iterator()
=======
    curves = models.HazardCurveData.objects.all_curves_simple(
        filter_args=dict(hazard_curve=hc.id)
    )
>>>>>>> e802c80e
    # Simple object wrapper around the values, to match the interface of the
    # XML writer:
    Location = namedtuple('Location', 'x y')
    HazardCurveData = namedtuple('HazardCurveData', 'location poes')
    hcd = (HazardCurveData(Location(x, y), poes) for x, y, poes in curves)

    filename = HAZARD_CURVES_FILENAME_FMT % dict(hazard_curve_id=hc.id)

    if hc.lt_realization is not None:
        # If the curves are for a specified logic tree realization,
        # get the tree paths
        lt_rlz = hc.lt_realization
        smlt_path = core.LT_PATH_JOIN_TOKEN.join(lt_rlz.sm_lt_path)
        gsimlt_path = core.LT_PATH_JOIN_TOKEN.join(lt_rlz.gsim_lt_path)

        # Also include the GSIM name and IMT in the directory structure.
        # This is much more useful and organized than simply dumping all of the
        # results to a single directory.
        haz_calc = hc.lt_realization.hazard_calculation
        ltp = logictree.LogicTreeProcessor(haz_calc.id)
        export_dir = _get_end_branch_export_path(target_dir, hc, ltp)
        path = os.path.join(export_dir, filename)
    else:
        # These curves must be statistical aggregates
        smlt_path = None
        gsimlt_path = None
        path = os.path.abspath(os.path.join(target_dir, filename))

    metadata = {
        'quantile_value': hc.quantile,
        'statistics': hc.statistics,
        'smlt_path': smlt_path,
        'gsimlt_path': gsimlt_path,
        'sa_period': hc.sa_period,
        'sa_damping': hc.sa_damping,
        'investigation_time': hc.investigation_time,
        'imt': hc.imt,
        'imls': hc.imls,
    }
    writer = nrml_writers.HazardCurveXMLWriter(path, **metadata)
    writer.serialize(hcd)

    return [path]


@core.makedirs
def export_gmf(output, target_dir):
    """
    Export the GMF Collection specified by ``output`` to the ``target_dir``.

    :param output:
        :class:`openquake.db.models.Output` with an `output_type` of `gmf`.
    :param str target_dir:
        Destination directory location for exported files.

    :returns:
        A list of exported file names (including the absolute path to each
        file).
    """
    gmf_coll = models.GmfCollection.objects.get(output=output.id)
    lt_rlz = gmf_coll.lt_realization

    if output.output_type == 'complete_lt_gmf':
        filename = COMPLETE_LT_GMF_FILENAME_FMT % dict(gmf_coll_id=gmf_coll.id)

        # For the `complete logic tree` GMF, the LT paths are not relevant.
        sm_lt_path = None
        gsim_lt_path = None
    else:
        # output type should be `gmf`
        filename = GMF_FILENAME_FMT % dict(gmf_coll_id=gmf_coll.id)

        sm_lt_path = core.LT_PATH_JOIN_TOKEN.join(lt_rlz.sm_lt_path)
        gsim_lt_path = core.LT_PATH_JOIN_TOKEN.join(lt_rlz.gsim_lt_path)

    path = os.path.abspath(os.path.join(target_dir, filename))

    writer = nrml_writers.EventBasedGMFXMLWriter(
        path, sm_lt_path, gsim_lt_path)
    writer.serialize(gmf_coll)

    return [path]


@core.makedirs
def export_gmf_scenario(output, target_dir):
    """
    Export the GMFs specified by ``output`` to the ``target_dir``.

    :param output:
        :class:`openquake.db.models.Output`
        with an `output_type` of `gmf_scenario`.
    :param str target_dir:
        Destination directory location for exported files.

    :returns:
        A list of exported file names (including the absolute path to each
        file).
    """
    gmfs = models.get_gmfs_scenario(output)
    filename = GMF_SCENARIO_FMT % dict(output_id=output.id)
    path = os.path.abspath(os.path.join(target_dir, filename))
    writer = nrml_writers.ScenarioGMFXMLWriter(path)
    writer.serialize(gmfs)
    return [path]


@core.makedirs
def export_ses(output, target_dir):
    """
    Export the Stochastic Event Set Collection specified by ``output`` to the
    ``target_dir``.

    :param output:
        :class:`openquake.db.models.Output` with an `output_type` of `ses`.
    :param str target_dir:
        Destination directory location for exported files.

    :returns:
        A list of exported file names (including the absolute path to each
        file).
    """
    ses_coll = models.SESCollection.objects.get(output=output.id)
    # lt_rlz can be `None` in the case of a `complete logic tree` SES
    lt_rlz = ses_coll.lt_realization

    if output.output_type == 'complete_lt_ses':
        filename = COMPLETE_LT_SES_FILENAME_FMT % dict(ses_coll_id=ses_coll.id)

        # For the `complete logic tree` SES, the LT paths are not relevant.
        sm_lt_path = None
        gsim_lt_path = None
    else:
        # output_type should be `ses`
        filename = SES_FILENAME_FMT % dict(ses_coll_id=ses_coll.id)

        sm_lt_path = core.LT_PATH_JOIN_TOKEN.join(lt_rlz.sm_lt_path)
        gsim_lt_path = core.LT_PATH_JOIN_TOKEN.join(lt_rlz.gsim_lt_path)

    path = os.path.abspath(os.path.join(target_dir, filename))

    writer = nrml_writers.SESXMLWriter(path, sm_lt_path, gsim_lt_path)
    writer.serialize(ses_coll)

    return [path]


@core.makedirs
def export_hazard_map(output, target_dir):
    """
    Export the specified hazard map ``output`` to the ``target_dir``.

    :param output:
        :class:`openquake.db.models.Output` with an `output_type` of
        `hazard_map`.
    :param str target_dir:
        Destination directory location for exported files.

    :returns:
        A list of exported file name (including the absolute path to each
        file).
    """
    hazard_map = models.HazardMap.objects.get(output=output)

    filename = HAZARD_MAP_FILENAME_FMT % dict(hazard_map_id=hazard_map.id)
    path = os.path.abspath(os.path.join(target_dir, filename))

    if hazard_map.lt_realization is not None:
        # If the maps are for a specified logic tree realization,
        # get the tree paths
        lt_rlz = hazard_map.lt_realization
        smlt_path = core.LT_PATH_JOIN_TOKEN.join(lt_rlz.sm_lt_path)
        gsimlt_path = core.LT_PATH_JOIN_TOKEN.join(lt_rlz.gsim_lt_path)
    else:
        # These maps must be constructed from mean or quantile curves
        smlt_path = None
        gsimlt_path = None

    metadata = {
        'quantile_value': hazard_map.quantile,
        'statistics': hazard_map.statistics,
        'smlt_path': smlt_path,
        'gsimlt_path': gsimlt_path,
        'sa_period': hazard_map.sa_period,
        'sa_damping': hazard_map.sa_damping,
        'investigation_time': hazard_map.investigation_time,
        'imt': hazard_map.imt,
        'poe': hazard_map.poe,
    }

    writer = nrml_writers.HazardMapXMLWriter(path, **metadata)
    writer.serialize(zip(hazard_map.lons, hazard_map.lats, hazard_map.imls))
    return [path]


class _DisaggMatrix(object):
    """
    A simple data model into which disaggregation matrix information can be
    packed. The :class:`nrml.hazard.writers.DisaggXMLWriter` expects a sequence
    of objects which match this interface.

    :param matrix:
        A n-dimensional numpy array representing a probability mass function
        produced by the disaggregation calculator. The calculator produces a 6d
        matrix, but the final results which are saved to XML are "subsets" of
        matrix showing contributions to hazard from different combinations of
        magnitude, distance, longitude, latitude, epsilon, and tectonic region
        type.
    :param dim_labels:
        Expected values are (as tuples, lists, or similar) one of the
        following, depending on the result `matrix` type:

        * ['Mag']
        * ['Dist']
        * ['TRT']
        * ['Mag', 'Dist']
        * ['Mag', 'Dist', 'Eps']
        * ['Lon', 'Lat']
        * ['Mag', 'Lon', 'Lat']
        * ['Lon', 'Lat', 'TRT']
    :param float poe:
        Probability of exceedence (specified in the calculation config file).
    :param float iml:
        Interpolated intensity value, corresponding to the ``poe``, extracted
        from the aggregated hazard curve (which was used as input to compute
        the ``matrix``).
    """

    def __init__(self, matrix, dim_labels, poe, iml):
        self.matrix = matrix
        self.dim_labels = dim_labels
        self.poe = poe
        self.iml = iml


@core.makedirs
def export_disagg(output, target_dir):
    """
    Export disaggregation histograms to the ``target_dir``.

    :param output:
        :class:`openquake.db.models.Output` with an `output_type` of
        `disagg_matrix`.
    :param str target_dir:
        Destination directory location for exported files.

    :returns:
        A list of exported file name (including the absolute path to each
        file).
    """
    # We expect 1 result per `Output`
    [disagg_result] = models.DisaggResult.objects.filter(output=output)
    lt_rlz = disagg_result.lt_realization

    filename = '%s.xml' % output.display_name
    haz_calc = disagg_result.lt_realization.hazard_calculation
    ltp = logictree.LogicTreeProcessor(haz_calc.id)
    export_dir = _get_end_branch_export_path(target_dir, disagg_result, ltp)
    path = os.path.abspath(os.path.join(export_dir, filename))

    pmf_map = OrderedDict([
        (('Mag', ), disagg.mag_pmf),
        (('Dist', ), disagg.dist_pmf),
        (('TRT', ), disagg.trt_pmf),
        (('Mag', 'Dist'), disagg.mag_dist_pmf),
        (('Mag', 'Dist', 'Eps'), disagg.mag_dist_eps_pmf),
        (('Lon', 'Lat'), disagg.lon_lat_pmf),
        (('Mag', 'Lon', 'Lat'), disagg.mag_lon_lat_pmf),
        (('Lon', 'Lat', 'TRT'), disagg.lon_lat_trt_pmf),
    ])

    writer_kwargs = dict(
        investigation_time=disagg_result.investigation_time,
        imt=disagg_result.imt,
        lon=disagg_result.location.x,
        lat=disagg_result.location.y,
        sa_period=disagg_result.sa_period,
        sa_damping=disagg_result.sa_damping,
        mag_bin_edges=disagg_result.mag_bin_edges,
        dist_bin_edges=disagg_result.dist_bin_edges,
        lon_bin_edges=disagg_result.lon_bin_edges,
        lat_bin_edges=disagg_result.lat_bin_edges,
        eps_bin_edges=disagg_result.eps_bin_edges,
        tectonic_region_types=disagg_result.trts,
        smlt_path=core.LT_PATH_JOIN_TOKEN.join(lt_rlz.sm_lt_path),
        gsimlt_path=core.LT_PATH_JOIN_TOKEN.join(lt_rlz.gsim_lt_path),
    )

    writer = nrml_writers.DisaggXMLWriter(path, **writer_kwargs)

    data = (_DisaggMatrix(pmf_fn(disagg_result.matrix), dim_labels,
                          disagg_result.poe, disagg_result.iml)
            for dim_labels, pmf_fn in pmf_map.iteritems())

    writer.serialize(data)

    return [path]<|MERGE_RESOLUTION|>--- conflicted
+++ resolved
@@ -159,20 +159,9 @@
     """
     hc = models.HazardCurve.objects.get(output=output.id)
 
-<<<<<<< HEAD
-    # NOTE(LB): Using `values_list` and `iterator` here make this query a bit
-    # faster and more lean in terms of memory consumption.
-    curves = models.HazardCurveData.objects\
-            .filter(hazard_curve=hc.id)\
-            .order_by('id')\
-            .extra(select={'x': 'ST_X(location)', 'y': 'ST_Y(location)'})\
-            .values_list('x', 'y', 'poes')\
-            .iterator()
-=======
     curves = models.HazardCurveData.objects.all_curves_simple(
         filter_args=dict(hazard_curve=hc.id)
     )
->>>>>>> e802c80e
     # Simple object wrapper around the values, to match the interface of the
     # XML writer:
     Location = namedtuple('Location', 'x y')
