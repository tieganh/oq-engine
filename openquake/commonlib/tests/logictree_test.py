--- conflicted
+++ resolved
@@ -27,11 +27,8 @@
 import collections
 
 import numpy
-<<<<<<< HEAD
-=======
 from xml.parsers.expat import ExpatError
 from xml.etree import ElementTree as ET
->>>>>>> 4aea4669
 from copy import deepcopy
 
 from io import BytesIO
@@ -507,7 +504,7 @@
             _TestableSourceModelLogicTree('lt', {'lt': lt, 'sm': sm}, 'base')
         self.assertEqual(
             "Could not convert occurRates->positivefloats: "
-            "float -0.01 < 0, line 17", str(arc.exception))
+            "float -0.01 < 0, line 18", str(arc.exception))
 
     def test_simple_fault_geometry_absolute_wrong_format(self):
         lt = _make_nrml("""\
@@ -555,7 +552,7 @@
                                             ValueError)
         self.assertIn("Found a non-float in -121.8229 wrong "
                       "-122.0388 37.8771: 'wrong' is not a float",
-                      exc.message)
+                      str(exc))
 
     def test_complex_fault_geometry_absolute_wrong_format(self):
         lt = _make_nrml("""\
@@ -602,7 +599,7 @@
         exc = self._assert_logic_tree_error('lt', {'lt': lt, 'sm': sm}, 'base',
                                             ValueError)
         self.assertIn('Could not convert posList->posList: Found a non-float ',
-                      exc.message)
+                      str(exc))
 
     def test_characteristic_fault_planar_geometry_wrong_format(self):
         lt = _make_nrml("""\
@@ -644,7 +641,7 @@
         sm = _whatever_sourcemodel()
         exc = self._assert_logic_tree_error('lt', {'lt': lt, 'sm': sm}, 'base',
                                             ValueError)
-        self.assertIn('Could not convert lat->latitude', exc.message)
+        self.assertIn('Could not convert lat->latitude', str(exc))
 
     def test_characteristic_fault_simple_geometry_wrong_format(self):
         lt = _make_nrml("""\
@@ -693,7 +690,7 @@
         exc = self._assert_logic_tree_error('lt', {'lt': lt, 'sm': sm}, 'base',
                                             ValueError)
         self.assertIn('Could not convert posList->posList: Found a non-float',
-                      exc.message)
+                      str(exc))
 
     def test_characteristic_fault_complex_geometry_wrong_format(self):
         lt = _make_nrml("""\
@@ -742,7 +739,7 @@
         exc = self._assert_logic_tree_error('lt', {'lt': lt, 'sm': sm}, 'base',
                                             ValueError)
         self.assertIn('Could not convert posList->posList: Found a non-float',
-                      exc.message)
+                      str(exc))
 
     def test_characteristic_fault_invalid_geometry(self):
         lt = _make_nrml("""\
@@ -1119,21 +1116,13 @@
                 exc = self._assert_logic_tree_error('lt', {'lt': lt, 'sm': sm},
                                                     'base',
                                                     logictree.ValidationError)
-<<<<<<< HEAD
                 self.assertEqual(exc.lineno, 13)
-                error = "uncertainty of type %r must define 'applyToSources'" \
-                        " with only one source id" % uncertainty
-                self.assertEqual(exc.message, error,
-                                 "wrong exception message: %s" % exc.message)
-=======
-                self.assertEqual(exc.lineno, 12)
                 error = (
                     "uncertainty of type '%s' must define 'applyToSources'"
                     " with only one source id" % uncertainty)
                 self.assertEqual(
                     exc.message, error,
                     "wrong exception message: %s" % exc.message)
->>>>>>> 4aea4669
 
 
 class SourceModelLogicTreeTestCase(unittest.TestCase):
@@ -2031,13 +2020,8 @@
             StringIO(xmlbytes), tectonic_region_types)
 
     def test_not_xml(self):
-<<<<<<< HEAD
-        self.parse_invalid('xxx', Exception)
-        self.parse_invalid('<?xml foo bar baz', Exception)
-=======
         self.parse_invalid('xxx', ET.ParseError)
         self.parse_invalid('<?xml foo bar baz', ET.ParseError)
->>>>>>> 4aea4669
 
     def test_invalid_schema(self):
         xml = _make_nrml("""\
