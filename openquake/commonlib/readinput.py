# -*- coding: utf-8 -*-
# vim: tabstop=4 shiftwidth=4 softtabstop=4
#
# Copyright (C) 2014-2017 GEM Foundation
#
# OpenQuake is free software: you can redistribute it and/or modify it
# under the terms of the GNU Affero General Public License as published
# by the Free Software Foundation, either version 3 of the License, or
# (at your option) any later version.
#
# OpenQuake is distributed in the hope that it will be useful,
# but WITHOUT ANY WARRANTY; without even the implied warranty of
# MERCHANTABILITY or FITNESS FOR A PARTICULAR PURPOSE.  See the
# GNU Affero General Public License for more details.
#
# You should have received a copy of the GNU Affero General Public License
# along with OpenQuake. If not, see <http://www.gnu.org/licenses/>.

from __future__ import division
import os
import csv
import zlib
import zipfile
import logging
import operator
import tempfile
import collections
import numpy
from shapely import wkt, geometry

from openquake.baselib.general import groupby, AccumDict, DictArray, deprecated
from openquake.baselib.python3compat import configparser, decode
from openquake.baselib.node import Node, context
from openquake.baselib import hdf5
from openquake.hazardlib import (
<<<<<<< HEAD
    calc, geo, site, imt, valid, sourceconverter, nrml, InvalidFile)
from openquake.hazardlib.source.rupture import EBRupture
from openquake.hazardlib.calc.hazard_curve import zero_curves
=======
    geo, site, imt, valid, sourceconverter, nrml, InvalidFile)
from openquake.hazardlib.probability_map import ProbabilityMap
>>>>>>> 3398c3e2
from openquake.risklib import asset, riskinput, read_nrml
from openquake.baselib import datastore
from openquake.commonlib.oqvalidation import OqParam
from openquake.commonlib import logictree, source, writers
from openquake.commonlib.riskmodels import get_risk_models

read_nrml.update_validators()


# the following is quite arbitrary, it gives output weights that I like (MS)
NORMALIZATION_FACTOR = 1E-2
TWO16 = 2 ** 16  # 65,536
F32 = numpy.float32
U16 = numpy.uint16
U32 = numpy.uint32
U64 = numpy.uint64

stored_event_dt = numpy.dtype([
    ('eid', U64), ('rup_id', U32), ('grp_id', U16), ('year', U32),
    ('ses', U32), ('sample', U32)])


class DuplicatedPoint(Exception):
    """
    Raised when reading a CSV file with duplicated (lon, lat) pairs
    """


def collect_files(dirpath, cond=lambda fullname: True):
    """
    Recursively collect the files contained inside dirpath.

    :param dirpath: path to a readable directory
    :param cond: condition on the path to collect the file
    """
    files = []
    for fname in os.listdir(dirpath):
        fullname = os.path.join(dirpath, fname)
        if os.path.isdir(fullname):  # navigate inside
            files.extend(collect_files(fullname))
        else:  # collect files
            if cond(fullname):
                files.append(fullname)
    return files


def extract_from_zip(path, candidates):
    """
    Given a zip archive and a function to detect the presence of a given
    filename, unzip the archive into a temporary directory and return the
    full path of the file. Raise an IOError if the file cannot be found
    within the archive.

    :param path: pathname of the archive
    :param candidates: list of names to search for
    """
    temp_dir = tempfile.mkdtemp()
    with zipfile.ZipFile(path) as archive:
        archive.extractall(temp_dir)
    return [f for f in collect_files(temp_dir)
            if os.path.basename(f) in candidates]


def get_params(job_inis):
    """
    Parse one or more INI-style config files.

    :param job_inis:
        List of configuration files (or list containing a single zip archive)
    :returns:
        A dictionary of parameters
    """
    if len(job_inis) == 1 and job_inis[0].endswith('.zip'):
        job_inis = extract_from_zip(
            job_inis[0], ['job_hazard.ini', 'job_haz.ini',
                          'job.ini', 'job_risk.ini'])

    not_found = [ini for ini in job_inis if not os.path.exists(ini)]
    if not_found:  # something was not found
        raise IOError('File not found: %s' % not_found[0])

    cp = configparser.ConfigParser()
    cp.read(job_inis)

    # directory containing the config files we're parsing
    job_ini = os.path.abspath(job_inis[0])
    base_path = decode(os.path.dirname(job_ini))
    params = dict(base_path=base_path, inputs={'job_ini': job_ini})

    for sect in cp.sections():
        for key, value in cp.items(sect):
            if key.endswith(('_file', '_csv')):
                input_type, _ext = key.rsplit('_', 1)
                path = value if os.path.isabs(value) else os.path.join(
                    base_path, value)
                params['inputs'][input_type] = path
            else:
                params[key] = value

    # populate the 'source' list
    smlt = params['inputs'].get('source_model_logic_tree')
    if smlt:
        params['inputs']['source'] = sorted(
            _get_paths(base_path, source.collect_source_model_paths(smlt)))

    return params


def _get_paths(base_path, uncertainty_models):
    # extract the path names for the source models listed in the smlt file
    for model in uncertainty_models:
        for name in model.split():
            fname = os.path.abspath(os.path.join(base_path, name))
            if os.path.exists(fname):  # consider only real paths
                yield fname


def get_oqparam(job_ini, pkg=None, calculators=None, hc_id=None):
    """
    Parse a dictionary of parameters from an INI-style config file.

    :param job_ini:
        Path to configuration file/archive or dictionary of parameters
    :param pkg:
        Python package where to find the configuration file (optional)
    :param calculators:
        Sequence of calculator names (optional) used to restrict the
        valid choices for `calculation_mode`
    :param hc_id:
        Not None only when called from a post calculation
    :returns:
        An :class:`openquake.commonlib.oqvalidation.OqParam` instance
        containing the validate and casted parameters/values parsed from
        the job.ini file as well as a subdictionary 'inputs' containing
        absolute paths to all of the files referenced in the job.ini, keyed by
        the parameter name.
    """
    # UGLY: this is here to avoid circular imports
    from openquake.calculators import base

    OqParam.calculation_mode.validator.choices = tuple(
        calculators or base.calculators)

    if not isinstance(job_ini, dict):
        basedir = os.path.dirname(pkg.__file__) if pkg else ''
        job_ini = get_params([os.path.join(basedir, job_ini)])

    oqparam = OqParam(**job_ini)
    oqparam.validate()
    return oqparam


def get_mesh(oqparam):
    """
    Extract the mesh of points to compute from the sites,
    the sites_csv, or the region.

    :param oqparam:
        an :class:`openquake.commonlib.oqvalidation.OqParam` instance
    """
    if oqparam.sites:
        return geo.Mesh.from_coords(sorted(oqparam.sites))
    elif 'sites' in oqparam.inputs:
        csv_data = open(oqparam.inputs['sites'], 'U').readlines()
        has_header = csv_data[0].startswith('site_id')
        if has_header:  # strip site_id
            data = []
            for i, line in enumerate(csv_data[1:]):
                row = line.replace(',', ' ').split()
                assert int(row[0]) == i, (row[0], i)
                data.append(' '.join(row[1:]))
        elif oqparam.calculation_mode == 'gmf_ebrisk':
            raise InvalidFile('Missing header in %(sites)s' % oqparam.inputs)
        else:
            data = [line.replace(',', ' ') for line in csv_data]
        coords = valid.coordinates(','.join(data))
        start, stop = oqparam.sites_slice
        c = coords[start:stop] if has_header else sorted(coords[start:stop])
        return geo.Mesh.from_coords(c)
    elif oqparam.region:
        # close the linear polygon ring by appending the first
        # point to the end
        firstpoint = geo.Point(*oqparam.region[0])
        points = [geo.Point(*xy) for xy in oqparam.region] + [firstpoint]
        try:
            mesh = geo.Polygon(points).discretize(oqparam.region_grid_spacing)
            lons, lats = zip(*sorted(zip(mesh.lons, mesh.lats)))
            return geo.Mesh(numpy.array(lons), numpy.array(lats))
        except:
            raise ValueError(
                'Could not discretize region %(region)s with grid spacing '
                '%(region_grid_spacing)s' % vars(oqparam))
    elif oqparam.hazard_calculation_id:
        sitecol = datastore.read(oqparam.hazard_calculation_id)['sitecol']
        return geo.Mesh(sitecol.lons, sitecol.lats, sitecol.depths)
    elif 'exposure' in oqparam.inputs:
        # the mesh is extracted from get_sitecol_assetcol
        return
    elif 'site_model' in oqparam.inputs:
        coords = [(param.lon, param.lat, param.depth)
                  for param in get_site_model(oqparam)]
        mesh = geo.Mesh.from_coords(sorted(coords))
        mesh.from_site_model = True
        return mesh


def get_site_model(oqparam):
    """
    Convert the NRML file into an iterator over 6-tuple of the form
    (z1pt0, z2pt5, measured, vs30, lon, lat)

    :param oqparam:
        an :class:`openquake.commonlib.oqvalidation.OqParam` instance
    """
    for node in nrml.read(oqparam.inputs['site_model']).siteModel:
        yield valid.site_param(**node.attrib)


def get_site_collection(oqparam, mesh=None):
    """
    Returns a SiteCollection instance by looking at the points and the
    site model defined by the configuration parameters.

    :param oqparam:
        an :class:`openquake.commonlib.oqvalidation.OqParam` instance
    :param mesh:
        a mesh of hazardlib points; if None the mesh is
        determined by invoking get_mesh
    """
    if mesh is None:
        mesh = get_mesh(oqparam)
    if mesh is None:
        return
    if oqparam.inputs.get('site_model'):
        sitecol = []
        if getattr(mesh, 'from_site_model', False):
            for param in sorted(get_site_model(oqparam)):
                pt = geo.Point(param.lon, param.lat, param.depth)
                sitecol.append(site.Site(
                    pt, param.vs30, param.measured,
                    param.z1pt0, param.z2pt5, param.backarc))
            return site.SiteCollection(sitecol)
        # read the parameters directly from their file
        site_model_params = geo.utils.GeographicObjects(
            get_site_model(oqparam))
        for pt in mesh:
            # attach the closest site model params to each site
            param, dist = site_model_params.get_closest(
                pt.longitude, pt.latitude)
            if dist >= oqparam.max_site_model_distance:
                logging.warn('The site parameter associated to %s came from a '
                             'distance of %d km!' % (pt, dist))
            sitecol.append(
                site.Site(pt, param.vs30, param.measured,
                          param.z1pt0, param.z2pt5, param.backarc))
        if len(sitecol) == 1 and oqparam.hazard_maps:
            logging.warn('There is a single site, hazard_maps=true '
                         'has little sense')
        return site.SiteCollection(sitecol)

    # else use the default site params
    return site.SiteCollection.from_points(
        mesh.lons, mesh.lats, mesh.depths, oqparam)


def get_gsim_lt(oqparam, trts=['*']):
    """
    :param oqparam:
        an :class:`openquake.commonlib.oqvalidation.OqParam` instance
    :param trts:
        a sequence of tectonic region types as strings; trts=['*']
        means that there is no filtering
    :returns:
        a GsimLogicTree instance obtained by filtering on the provided
        tectonic region types.
    """
    if 'gsim_logic_tree' not in oqparam.inputs:
        return logictree.GsimLogicTree.from_(oqparam.gsim)
    gsim_file = os.path.join(
        oqparam.base_path, oqparam.inputs['gsim_logic_tree'])
    gsim_lt = logictree.GsimLogicTree(gsim_file, trts)
    return gsim_lt


def get_gsims(oqparam):
    """
    Return an ordered list of GSIM instances from the gsim name in the
    configuration file or from the gsim logic tree file.

    :param oqparam:
        an :class:`openquake.commonlib.oqvalidation.OqParam` instance
    """
    return [valid.gsim(str(rlz)) for rlz in get_gsim_lt(oqparam)]


def get_rupture(oqparam, sitecol):
    """
    Returns an EBRupture by reading the `rupture_model` file and by filtering
    the site collection.

    :param oqparam:
        an :class:`openquake.commonlib.oqvalidation.OqParam` instance
    """
    rup_model = oqparam.inputs['rupture_model']
    [rup_node] = nrml.read(rup_model)
    conv = sourceconverter.RuptureConverter(
        oqparam.rupture_mesh_spacing, oqparam.complex_fault_mesh_spacing)
    rup = conv.convert_node(rup_node)
    rup.tectonic_region_type = '*'  # there is not TRT for scenario ruptures
    rup.seed = oqparam.random_seed
    maxdist = oqparam.maximum_distance['default']
    sc = calc.filters.filter_sites_by_distance_to_rupture(
        rup, maxdist, sitecol)
    if sc is None:
        raise RuntimeError(
            'All sites were filtered out! maximum_distance=%s km' %
            maxdist)
    n = oqparam.number_of_ground_motion_fields
    events = numpy.zeros(n, stored_event_dt)
    events['eid'] = numpy.arange(n)
    ebr = EBRupture(rup, sc.sids, events)
    return ebr, sc


def get_source_model_lt(oqparam):
    """
    :param oqparam:
        an :class:`openquake.commonlib.oqvalidation.OqParam` instance
    :returns:
        a :class:`openquake.commonlib.logictree.SourceModelLogicTree`
        instance
    """
    fname = oqparam.inputs['source_model_logic_tree']
    # NB: converting the random_seed into an integer is needed on Windows
    return logictree.SourceModelLogicTree(
        fname, validate=False, seed=int(oqparam.random_seed),
        num_samples=oqparam.number_of_logic_tree_samples)


def get_source_models(oqparam, gsim_lt, source_model_lt, in_memory=True):
    """
    Build all the source models generated by the logic tree.

    :param oqparam:
        an :class:`openquake.commonlib.oqvalidation.OqParam` instance
    :param gsim_lt:
        a :class:`openquake.commonlib.logictree.GsimLogicTree` instance
    :param source_model_lt:
        a :class:`openquake.commonlib.logictree.SourceModelLogicTree` instance
    :param in_memory:
        if True, keep in memory the sources, else just collect the TRTs
    :returns:
        an iterator over :class:`openquake.commonlib.logictree.SourceModel`
        tuples
    """
    converter = sourceconverter.SourceConverter(
        oqparam.investigation_time,
        oqparam.rupture_mesh_spacing,
        oqparam.complex_fault_mesh_spacing,
        oqparam.width_of_mfd_bin,
        oqparam.area_source_discretization)
    psr = nrml.SourceModelParser(converter)

    # consider only the effective realizations
    for sm in source_model_lt.gen_source_models(gsim_lt):
        src_groups = []
        for name in sm.name.split():
            fname = os.path.abspath(os.path.join(oqparam.base_path, name))
            if in_memory:
                apply_unc = source_model_lt.make_apply_uncertainties(sm.path)
                logging.info('Parsing %s', fname)
                src_groups.extend(psr.parse_src_groups(fname, apply_unc))
            else:  # just collect the TRT models
                smodel = nrml.read(fname).sourceModel
                if smodel[0].tag.endswith('sourceGroup'):  # NRML 0.5 format
                    for sg_node in smodel:
                        sg = sourceconverter.SourceGroup(
                            sg_node['tectonicRegion'])
                        sg.sources = sg_node.nodes
                        src_groups.append(sg)
                else:  # NRML 0.4 format: smodel is a list of source nodes
                    src_groups.extend(
                        sourceconverter.SourceGroup.collect(smodel))
        num_sources = sum(len(sg.sources) for sg in src_groups)
        sm.src_groups = src_groups
        trts = [mod.trt for mod in src_groups]
        source_model_lt.tectonic_region_types.update(trts)
        logging.info(
            'Processed source model %d with %d potential gsim path(s) and %d '
            'sources', sm.ordinal + 1, sm.num_gsim_paths, num_sources)

        gsim_file = oqparam.inputs.get('gsim_logic_tree')
        if gsim_file:  # check TRTs
            for src_group in src_groups:
                if src_group.trt not in gsim_lt.values:
                    raise ValueError(
                        "Found in %r a tectonic region type %r inconsistent "
                        "with the ones in %r" % (sm, src_group.trt, gsim_file))
        yield sm

    # log if some source file is being used more than once
    for fname, hits in psr.fname_hits.items():
        if hits > 1:
            logging.info('%s has been considered %d times', fname, hits)


def get_composite_source_model(oqparam, in_memory=True):
    """
    Parse the XML and build a complete composite source model in memory.

    :param oqparam:
        an :class:`openquake.commonlib.oqvalidation.OqParam` instance
    :param in_memory:
        if False, just parse the XML without instantiating the sources
    """
    smodels = []
    grp_id = 0
    idx = 0

    def getid(src):
        try:
            return src.source_id
        except AttributeError:
            return src['id']
    gsim_lt = get_gsim_lt(oqparam)
    source_model_lt = get_source_model_lt(oqparam)
    for source_model in get_source_models(
            oqparam, gsim_lt, source_model_lt, in_memory=in_memory):
        for src_group in source_model.src_groups:
            src_group.sources = sorted(src_group, key=getid)
            src_group.id = grp_id
            for src in src_group:
                # there are two cases depending on the flag in_memory:
                # 1) src is a hazardlib source and has a src_group_id
                #    attribute; in that case the source has to be numbered
                # 2) src is a Node object, then nothing must be done
                if isinstance(src, Node):
                    continue
                src.src_group_id = grp_id
                src.id = idx
                idx += 1
            grp_id += 1
            if grp_id >= TWO16:
                # the limit is really needed only for event based calculations
                raise ValueError('There is a limit of %d src groups!' % TWO16)
        smodels.append(source_model)
    csm = source.CompositeSourceModel(gsim_lt, source_model_lt, smodels)
    return csm


def get_job_info(oqparam, csm, sitecol):
    """
    :param oqparam:
        an :class:`openquake.commonlib.oqvalidation.OqParam` instance
    :param csm:
        a :class:`openquake.commonlib.source.CompositeSourceModel` instance
    :param sitecol:
        a :class:`openquake.hazardlib.site.SiteCollection` instance
    :returns:
        a dictionary with same parameters of the computation, in particular
        the input and output weights
    """
    info = {}
    # The input weight is given by the number of ruptures generated
    # by the sources; for point sources however a corrective factor
    # given by the parameter `point_source_weight` is applied
    input_weight = sum((src.weight or 0) * src_model.samples
                       for src_model in csm
                       for src_group in src_model.src_groups
                       for src in src_group)
    imtls = oqparam.imtls
    n_sites = len(sitecol) if sitecol else 0

    # the imtls object has values [NaN] when the levels are unknown
    # (this is a valid case for the event based hazard calculator)
    n_imts = len(imtls)
    n_levels = len(oqparam.imtls.array)

    n_realizations = oqparam.number_of_logic_tree_samples or sum(
        sm.num_gsim_paths for sm in csm)
    # NB: in the event based case `n_realizations` can be over-estimated,
    # if the method is called in the pre_execute phase, because
    # some tectonic region types may have no occurrencies.

    # The output weight is a pure number which is proportional to the size
    # of the expected output of the calculator. For classical and disagg
    # calculators it is given by
    # n_sites * n_imts * n_levels * n_statistics;
    # for the event based calculator is given by n_sites * n_realizations
    # * n_levels * n_imts * (n_ses * investigation_time) * NORMALIZATION_FACTOR
    n_stats = len(oqparam.hazard_stats()) or 1
    output_weight = n_sites * n_imts * n_stats
    if oqparam.calculation_mode == 'event_based':
        total_time = (oqparam.investigation_time *
                      oqparam.ses_per_logic_tree_path)
        output_weight *= total_time * NORMALIZATION_FACTOR
    else:
        output_weight *= n_levels / n_imts

    n_sources = csm.get_num_sources()
    info['hazard'] = dict(input_weight=input_weight,
                          output_weight=output_weight,
                          n_imts=n_imts,
                          n_levels=n_levels,
                          n_sites=n_sites,
                          n_sources=n_sources,
                          n_realizations=n_realizations)
    return info


def get_imts(oqparam):
    """
    Return a sorted list of IMTs as hazardlib objects
    """
    return list(map(imt.from_string, sorted(oqparam.imtls)))


def get_risk_model(oqparam):
    """
    Return a :class:`openquake.risklib.riskinput.CompositeRiskModel` instance

   :param oqparam:
        an :class:`openquake.commonlib.oqvalidation.OqParam` instance
    """
    rmdict = get_risk_models(oqparam)
    oqparam.set_risk_imtls(rmdict)
    if oqparam.calculation_mode.endswith('_bcr'):
        retro = get_risk_models(oqparam, 'vulnerability_retrofitted')
    else:
        retro = {}
    return riskinput.CompositeRiskModel(oqparam, rmdict, retro)

# ########################### exposure ############################ #

cost_type_dt = numpy.dtype([('name', hdf5.vstr),
                            ('type', hdf5.vstr),
                            ('unit', hdf5.vstr)])


def _get_exposure(fname, ok_cost_types, stop=None):
    """
    :param fname:
        path of the XML file containing the exposure
    :param ok_cost_types:
        a set of cost types (as strings)
    :param stop:
        node at which to stop parsing (or None)
    :returns:
        a pair (Exposure instance, list of asset nodes)
    """
    [exposure] = nrml.read(fname, stop=stop)
    if not exposure.tag.endswith('exposureModel'):
        raise InvalidFile('%s: expected exposureModel, got %s' %
                          (fname, exposure.tag))
    description = exposure.description
    try:
        conversions = exposure.conversions
    except AttributeError:
        conversions = Node('conversions', nodes=[Node('costTypes', [])])
    try:
        inslimit = conversions.insuranceLimit
    except AttributeError:
        inslimit = Node('insuranceLimit', text=True)
    try:
        deductible = conversions.deductible
    except AttributeError:
        deductible = Node('deductible', text=True)
    try:
        area = conversions.area
    except AttributeError:
        # NB: the area type cannot be an empty string because when sending
        # around the CostCalculator object we would run into this numpy bug
        # about pickling dictionaries with empty strings:
        # https://github.com/numpy/numpy/pull/5475
        area = Node('area', dict(type='?'))
    try:
        tagNames = exposure.tagNames
    except AttributeError:
        tagNames = Node('tagNames', text='')

    # read the cost types and make some check
    cost_types = []
    for ct in conversions.costTypes:
        if ct['name'] in ok_cost_types:
            with context(fname, ct):
                cost_types.append(
                    (ct['name'], valid.cost_type_type(ct['type']), ct['unit']))
    if 'occupants' in ok_cost_types:
        cost_types.append(('occupants', 'per_area', 'people'))
    cost_types.sort(key=operator.itemgetter(0))
    cost_types = numpy.array(cost_types, cost_type_dt)
    insurance_limit_is_absolute = inslimit.attrib.get('isAbsolute', True)
    deductible_is_absolute = deductible.attrib.get('isAbsolute', True)
    time_events = set()
    cc = asset.CostCalculator(
        {}, {}, {}, deductible_is_absolute, insurance_limit_is_absolute)
    for ct in cost_types:
        name = ct['name']  # structural, nonstructural, ...
        cc.cost_types[name] = ct['type']  # aggregated, per_asset, per_area
        cc.area_types[name] = area['type']
        cc.units[name] = ct['unit']
    assets = []
    asset_refs = []
    assets_by_tag = AccumDict(accum=[])
    assets_by_tag.tagnames = ~tagNames
    exp = Exposure(
        exposure['id'], exposure['category'],
        ~description, cost_types, time_events,
        insurance_limit_is_absolute,
        deductible_is_absolute,
        area.attrib, assets, asset_refs, cc, assets_by_tag)
    return exp, exposure.assets


def get_cost_calculator(oqparam):
    """
    Read the first lines of the exposure file and infers the cost calculator
    """
    return _get_exposure(oqparam.inputs['exposure'],
                         set(oqparam.all_cost_types),
                         stop='assets')[0].cost_calculator


def get_exposure(oqparam):
    """
    Read the full exposure in memory and build a list of
    :class:`openquake.risklib.asset.Asset` instances.

    :param oqparam:
        an :class:`openquake.commonlib.oqvalidation.OqParam` instance
    :returns:
        an :class:`Exposure` instance
    """
    out_of_region = 0
    if oqparam.region_constraint:
        region = wkt.loads(oqparam.region_constraint)
    else:
        region = None
    all_cost_types = set(oqparam.all_cost_types)
    fname = oqparam.inputs['exposure']
    exposure, assets_node = _get_exposure(fname, all_cost_types)
    relevant_cost_types = all_cost_types - set(['occupants'])
    asset_refs = set()
    ignore_missing_costs = set(oqparam.ignore_missing_costs)

    for idx, asset_node in enumerate(assets_node):
        values = {}
        deductibles = {}
        insurance_limits = {}
        retrofitteds = {}
        with context(fname, asset_node):
            asset_id = asset_node['id'].encode('utf8')
            if asset_id in asset_refs:
                raise read_nrml.DuplicatedID(asset_id)
            asset_refs.add(asset_id)
            exposure.asset_refs.append(asset_id)
            taxonomy = asset_node['taxonomy']
            if 'damage' in oqparam.calculation_mode:
                # calculators of 'damage' kind require the 'number'
                # if it is missing a KeyError is raised
                number = asset_node.attrib['number']
            else:
                # some calculators ignore the 'number' attribute;
                # if it is missing it is considered 1, since we are going
                # to multiply by it
                try:
                    number = asset_node['number']
                except KeyError:
                    number = 1
                else:
                    if 'occupants' in all_cost_types:
                        values['occupants_None'] = number
            location = asset_node.location['lon'], asset_node.location['lat']
            if region and not geometry.Point(*location).within(region):
                out_of_region += 1
                continue
            tagnode = getattr(asset_node, 'tags', None)
            assets_by_tag = exposure.assets_by_tag
            if tagnode is not None:
                # fill missing tagvalues with "?" and raise an error for
                # unknown tagnames
                with context(fname, tagnode):
                    dic = tagnode.attrib.copy()
                    for tagname in assets_by_tag.tagnames:
                        try:
                            tagvalue = dic.pop(tagname)
                        except KeyError:
                            tagvalue = '?'
                        else:
                            if tagvalue in '?*':
                                raise ValueError(
                                    'Invalid tagvalue="%s"' % tagvalue)
                        tag = '%s=%s' % (tagname, tagvalue)
                        assets_by_tag[tag].append(idx)
                    if dic:
                        raise ValueError(
                            'Unknown tagname %s or <tagNames> not '
                            'specified in the exposure' % ', '.join(dic))
            exposure.assets_by_tag['taxonomy=' + taxonomy].append(idx)
        try:
            costs = asset_node.costs
        except AttributeError:
            costs = Node('costs', [])
        try:
            occupancies = asset_node.occupancies
        except AttributeError:
            occupancies = Node('occupancies', [])
        for cost in costs:
            with context(fname, cost):
                cost_type = cost['type']
                if cost_type in relevant_cost_types:
                    values[cost_type] = cost['value']
                    retrovalue = cost.attrib.get('retrofitted')
                    if retrovalue is not None:
                        retrofitteds[cost_type] = retrovalue
                    if oqparam.insured_losses:
                        deductibles[cost_type] = cost['deductible']
                        insurance_limits[cost_type] = cost['insuranceLimit']

        # check we are not missing a cost type
        missing = relevant_cost_types - set(values)
        if missing and missing <= ignore_missing_costs:
            logging.warn(
                'Ignoring asset %s, missing cost type(s): %s',
                asset_id, ', '.join(missing))
            for cost_type in missing:
                values[cost_type] = None
        elif missing and 'damage' not in oqparam.calculation_mode:
            # missing the costs is okay for damage calculators
            with context(fname, asset_node):
                raise ValueError("Invalid Exposure. "
                                 "Missing cost %s for asset %s" % (
                                     missing, asset_id))
        tot_occupants = 0
        for occupancy in occupancies:
            with context(fname, occupancy):
                exposure.time_events.add(occupancy['period'])
                occupants = 'occupants_%s' % occupancy['period']
                values[occupants] = occupancy['occupants']
                tot_occupants += values[occupants]
        if occupancies:  # store average occupants
            values['occupants_None'] = tot_occupants / len(occupancies)
        area = float(asset_node.attrib.get('area', 1))
        ass = asset.Asset(idx, taxonomy, number, location, values, area,
                          deductibles, insurance_limits, retrofitteds,
                          exposure.cost_calculator)
        exposure.assets.append(ass)
    if region:
        logging.info('Read %d assets within the region_constraint '
                     'and discarded %d assets outside the region',
                     len(exposure.assets), out_of_region)
        if len(exposure.assets) == 0:
            raise RuntimeError('Could not find any asset within the region!')

    # sanity checks
    values = any(len(ass.values) + ass.number for ass in exposure.assets)
    assert values, 'Could not find any value??'
    return exposure


Exposure = collections.namedtuple(
    'Exposure', ['id', 'category', 'description', 'cost_types', 'time_events',
                 'insurance_limit_is_absolute', 'deductible_is_absolute',
                 'area', 'assets', 'asset_refs', 'cost_calculator',
                 'assets_by_tag'])


def get_sitecol_assetcol(oqparam, exposure):
    """
    :param oqparam:
        an :class:`openquake.commonlib.oqvalidation.OqParam` instance
    :returns:
        the site collection and the asset collection
    """
    assets_by_loc = groupby(exposure.assets, key=lambda a: a.location)
    lons, lats = zip(*sorted(assets_by_loc))
    mesh = geo.Mesh(numpy.array(lons), numpy.array(lats))
    sitecol = get_site_collection(oqparam, mesh)
    assets_by_site = []
    for lonlat in zip(sitecol.lons, sitecol.lats):
        assets = assets_by_loc[lonlat]
        assets_by_site.append(sorted(assets, key=operator.attrgetter('idx')))
    assetcol = asset.AssetCollection(
        assets_by_site, exposure.assets_by_tag, exposure.cost_calculator,
        oqparam.time_event, time_events=hdf5.array_of_vstr(
            sorted(exposure.time_events)))
    return sitecol, assetcol


def get_mesh_csvdata(csvfile, imts, num_values, validvalues):
    """
    Read CSV data in the format `IMT lon lat value1 ... valueN`.

    :param csvfile:
        a file or file-like object with the CSV data
    :param imts:
        a list of intensity measure types
    :param num_values:
        dictionary with the number of expected values per IMT
    :param validvalues:
        validation function for the values
    :returns:
        the mesh of points and the data as a dictionary
        imt -> array of curves for each site
    """
    number_of_values = dict(zip(imts, num_values))
    lon_lats = {imt: set() for imt in imts}
    data = AccumDict()  # imt -> list of arrays
    check_imt = valid.Choice(*imts)
    for line, row in enumerate(csv.reader(csvfile, delimiter=' '), 1):
        try:
            imt = check_imt(row[0])
            lon_lat = valid.longitude(row[1]), valid.latitude(row[2])
            if lon_lat in lon_lats[imt]:
                raise DuplicatedPoint(lon_lat)
            lon_lats[imt].add(lon_lat)
            values = validvalues(' '.join(row[3:]))
            if len(values) != number_of_values[imt]:
                raise ValueError('Found %d values, expected %d' %
                                 (len(values), number_of_values[imt]))
        except (ValueError, DuplicatedPoint) as err:
            raise err.__class__('%s: file %s, line %d' % (err, csvfile, line))
        data += {imt: [numpy.array(values)]}
    points = lon_lats.pop(imts[0])
    for other_imt, other_points in lon_lats.items():
        if points != other_points:
            raise ValueError('Inconsistent locations between %s and %s' %
                             (imts[0], other_imt))
    lons, lats = zip(*sorted(points))
    mesh = geo.Mesh(numpy.array(lons), numpy.array(lats))
    return mesh, {imt: numpy.array(lst) for imt, lst in data.items()}


def get_gmfs(oqparam):
    """
    :param oqparam:
        an :class:`openquake.commonlib.oqvalidation.OqParam` instance
    :returns:
        sitecol, eids, gmf array of shape (R, N, E, I)
    """
    I = len(oqparam.imtls)
    fname = oqparam.inputs['gmfs']
    if fname.endswith('.csv'):
        array = writers.read_composite_array(fname)
        R = len(numpy.unique(array['rlzi']))
        # the array has the structure rlzi, sid, eid, gmv_PGA, gmv_...
        dtlist = [(name, array.dtype[name]) for name in array.dtype.names[:3]]
        num_gmv = len(array.dtype.names[3:])
        assert num_gmv == I, (num_gmv, I)
        dtlist.append(('gmv', (F32, num_gmv)))
        eids = numpy.unique(array['eid'])
        assert len(eids) == oqparam.number_of_ground_motion_fields, (
            len(eids), oqparam.number_of_ground_motion_fields)
        eidx = {eid: e for e, eid in enumerate(eids)}
        N = len(get_site_collection(oqparam))
        gmfs = numpy.zeros((R, N, len(eids), I), F32)
        for row in array.view(dtlist):
            gmfs[row['rlzi'], row['sid'], eidx[row['eid']]] = row['gmv']
    elif fname.endswith('.xml'):
        eids, gmfs_by_imt = get_scenario_from_nrml(oqparam, fname)
        N, E = gmfs_by_imt.shape
        gmfs = numpy.zeros((1, N, E, I), F32)
        for imti, imtstr in enumerate(oqparam.imtls):
            gmfs[0, :, :, imti] = gmfs_by_imt[imtstr]
    else:
        raise NotImplemented('Reading from %s' % fname)
    return eids, gmfs


def get_pmap(oqparam):
    """
    :param oqparam:
        an :class:`openquake.commonlib.oqvalidation.OqParam` instance
    :returns:
        sitecol, probability map
    """
    fname = oqparam.inputs['hazard_curves']
    if fname.endswith('.csv'):
        return get_pmap_from_csv(oqparam, fname)
    elif fname.endswith('.xml'):
        return get_pmap_from_nrml(oqparam, fname)
    else:
        raise NotImplementedError('Reading from %s' % fname)


@deprecated('Reading hazard curves from CSV may change in the future')
def get_pmap_from_csv(oqparam, fname):
    """
    :param oqparam:
        an :class:`openquake.commonlib.oqvalidation.OqParam` instance
    :param fname:
        a .txt file with format `IMT lon lat poe1 ... poeN`
    :returns:
        the site collection and the hazard curves read by the .txt file
    """
    if not oqparam.imtls:
        oqparam.set_risk_imtls(get_risk_models(oqparam))
    if not oqparam.imtls:
        raise ValueError('Missing intensity_measure_types_and_levels in %s'
                         % oqparam.inputs['job_ini'])
    num_values = list(map(len, list(oqparam.imtls.values())))
    with open(oqparam.inputs['hazard_curves']) as csvfile:
        mesh, hcurves = get_mesh_csvdata(
            csvfile, list(oqparam.imtls), num_values,
            valid.decreasing_probabilities)
    sitecol = get_site_collection(oqparam, mesh)
    array = numpy.zeros((len(sitecol), sum(num_values)))
    for imt_ in hcurves:
        array[:, oqparam.imtls.slicedic[imt_]] = hcurves[imt_]
    return sitecol, ProbabilityMap.from_array(array, sitecol.sids)


def get_pmap_from_nrml(oqparam, fname):
    """
    :param oqparam:
        an :class:`openquake.commonlib.oqvalidation.OqParam` instance
    :param fname:
        an XML file containing hazard curves
    :returns:
        sitecol, curve array
    """
    hcurves_by_imt = {}
    oqparam.hazard_imtls = imtls = collections.OrderedDict()
    for hcurves in nrml.read(fname):
        imt = hcurves['IMT']
        oqparam.investigation_time = hcurves['investigationTime']
        if imt == 'SA':
            imt += '(%s)' % hcurves['saPeriod']
        imtls[imt] = ~hcurves.IMLs
        data = sorted((~node.Point.pos, ~node.poEs) for node in hcurves[1:])
        hcurves_by_imt[imt] = numpy.array([d[1] for d in data])
    lons, lats = [], []
    for xy, poes in data:
        lons.append(xy[0])
        lats.append(xy[1])
    mesh = geo.Mesh(numpy.array(lons), numpy.array(lats))
    sitecol = get_site_collection(oqparam, mesh)
    num_levels = sum(len(v) for v in imtls.values())
    array = numpy.zeros((len(sitecol), num_levels))
    imtls = DictArray(imtls)
    for imt_ in hcurves_by_imt:
        array[:, imtls.slicedic[imt_]] = hcurves_by_imt[imt_]
    return sitecol, ProbabilityMap.from_array(array, sitecol.sids)


# used in get_scenario_from_nrml
def _extract_eids_sitecounts(gmfset):
    eids = set()
    counter = collections.Counter()
    for gmf in gmfset:
        eids.add(gmf['ruptureId'])
        for node in gmf:
            counter[node['lon'], node['lat']] += 1
    return numpy.array(sorted(eids), numpy.uint64), counter


def get_scenario_from_nrml(oqparam, fname):
    """
    :param oqparam:
        an :class:`openquake.commonlib.oqvalidation.OqParam` instance
    :param fname:
        the NRML files containing the GMFs
    :returns:
        a triple (sitecol, eids, gmf array)
    """
    if not oqparam.imtls:
        oqparam.set_risk_imtls(get_risk_models(oqparam))
    imts = sorted(oqparam.imtls)
    num_imts = len(imts)
    imt_dt = numpy.dtype([(imt, F32) for imt in imts])
    gmfset = nrml.read(fname).gmfCollection.gmfSet
    eids, sitecounts = _extract_eids_sitecounts(gmfset)
    coords = sorted(sitecounts)
    oqparam.sites = [(lon, lat, 0) for lon, lat in coords]
    site_idx = {lonlat: i for i, lonlat in enumerate(coords)}
    oqparam.number_of_ground_motion_fields = num_events = len(eids)
    num_sites = len(oqparam.sites)
    gmf_by_imt = numpy.zeros((num_events, num_sites), imt_dt)
    counts = collections.Counter()
    for i, gmf in enumerate(gmfset):
        if len(gmf) != num_sites:  # there must be one node per site
            raise InvalidFile('Expected %d sites, got %d nodes in %s, line %d'
                              % (num_sites, len(gmf), fname, gmf.lineno))
        counts[gmf['ruptureId']] += 1
        imt = gmf['IMT']
        if imt == 'SA':
            imt = 'SA(%s)' % gmf['saPeriod']
        for node in gmf:
            sid = site_idx[node['lon'], node['lat']]
            gmf_by_imt[imt][i % num_events, sid] = node['gmv']

    for rupid, count in sorted(counts.items()):
        if count < num_imts:
            raise InvalidFile("Found a missing ruptureId %d in %s" %
                              (rupid, fname))
        elif count > num_imts:
            raise InvalidFile("Found a duplicated ruptureId '%s' in %s" %
                              (rupid, fname))
    expected_gmvs_per_site = num_imts * len(eids)
    for lonlat, counts in sitecounts.items():
        if counts != expected_gmvs_per_site:
            raise InvalidFile(
                '%s: expected %d gmvs at location %s, found %d' %
                (fname, expected_gmvs_per_site, lonlat, counts))
    return eids, gmf_by_imt.T


def get_mesh_hcurves(oqparam):
    """
    Read CSV data in the format `lon lat, v1-vN, w1-wN, ...`.

    :param oqparam:
        an :class:`openquake.commonlib.oqvalidation.OqParam` instance
    :returns:
        the mesh of points and the data as a dictionary
        imt -> array of curves for each site
    """
    imtls = oqparam.imtls
    lon_lats = set()
    data = AccumDict()  # imt -> list of arrays
    ncols = len(imtls) + 1  # lon_lat + curve_per_imt ...
    csvfile = oqparam.inputs['hazard_curves']
    for line, row in enumerate(csv.reader(csvfile), 1):
        try:
            if len(row) != ncols:
                raise ValueError('Expected %d columns, found %d' %
                                 ncols, len(row))
            x, y = row[0].split()
            lon_lat = valid.longitude(x), valid.latitude(y)
            if lon_lat in lon_lats:
                raise DuplicatedPoint(lon_lat)
            lon_lats.add(lon_lat)
            for i, imt_ in enumerate(imtls, 1):
                values = valid.decreasing_probabilities(row[i])
                if len(values) != len(imtls[imt_]):
                    raise ValueError('Found %d values, expected %d' %
                                     (len(values), len(imtls([imt_]))))
                data += {imt_: [numpy.array(values)]}
        except (ValueError, DuplicatedPoint) as err:
            raise err.__class__('%s: file %s, line %d' % (err, csvfile, line))
    lons, lats = zip(*sorted(lon_lats))
    mesh = geo.Mesh(numpy.array(lons), numpy.array(lats))
    return mesh, {imt: numpy.array(lst) for imt, lst in data.items()}


def get_checksum32(oqparam):
    """
    Build an unsigned 32 bit integer from the input files of the calculation
    """
    # NB: using adler32 & 0xffffffff is the documented way to get a checksum
    # which is the same between Python 2 and Python 3
    checksum = 0
    for key in sorted(oqparam.inputs):
        fname = oqparam.inputs[key]
        if key == 'source':  # list of fnames and/or strings
            for f in fname:
                data = open(f, 'rb').read()
                checksum = zlib.adler32(data, checksum) & 0xffffffff
        elif os.path.exists(fname):
            data = open(fname, 'rb').read()
            checksum = zlib.adler32(data, checksum) & 0xffffffff
        else:
            raise ValueError('%s is not a file' % fname)
    return checksum<|MERGE_RESOLUTION|>--- conflicted
+++ resolved
@@ -33,14 +33,9 @@
 from openquake.baselib.node import Node, context
 from openquake.baselib import hdf5
 from openquake.hazardlib import (
-<<<<<<< HEAD
     calc, geo, site, imt, valid, sourceconverter, nrml, InvalidFile)
 from openquake.hazardlib.source.rupture import EBRupture
-from openquake.hazardlib.calc.hazard_curve import zero_curves
-=======
-    geo, site, imt, valid, sourceconverter, nrml, InvalidFile)
 from openquake.hazardlib.probability_map import ProbabilityMap
->>>>>>> 3398c3e2
 from openquake.risklib import asset, riskinput, read_nrml
 from openquake.baselib import datastore
 from openquake.commonlib.oqvalidation import OqParam
