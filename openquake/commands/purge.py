# -*- coding: utf-8 -*-
# vim: tabstop=4 shiftwidth=4 softtabstop=4
#
# Copyright (C) 2015-2019 GEM Foundation
#
# OpenQuake is free software: you can redistribute it and/or modify it
# under the terms of the GNU Affero General Public License as published
# by the Free Software Foundation, either version 3 of the License, or
# (at your option) any later version.
#
# OpenQuake is distributed in the hope that it will be useful,
# but WITHOUT ANY WARRANTY; without even the implied warranty of
# MERCHANTABILITY or FITNESS FOR A PARTICULAR PURPOSE.  See the
# GNU Affero General Public License for more details.
#
# You should have received a copy of the GNU Affero General Public License
# along with OpenQuake. If not, see <http://www.gnu.org/licenses/>.
import os
import re
import getpass
from openquake.baselib import sap, datastore
from openquake.commonlib.logs import dbcmd

datadir = datastore.get_datadir()


def purge_one(calc_id, user, force):
    """
    Remove one calculation ID from the database and remove its datastore
    """
<<<<<<< HEAD
    hdf5path = os.path.join(datadir, 'calc_%s.hdf5' % calc_id)
    dbcmd('del_calc', calc_id, user, force)
    if os.path.exists(hdf5path):  # not removed yet
        os.remove(hdf5path)
        print('Removed %s' % hdf5path)
=======
    filename = os.path.join(datadir, 'calc_%s.hdf5' % calc_id)
    err = dbcmd('del_calc', calc_id, user)
    if err:
        print(err)
    elif os.path.exists(filename):  # not removed yet
        os.remove(filename)
        print('Removed %s' % filename)
>>>>>>> 815e0af7


# used in the reset command
def purge_all(user=None):
    """
    Remove all calculations of the given user
    """
    user = user or getpass.getuser()
    if os.path.exists(datadir):
<<<<<<< HEAD
        for fname in os.listdir(datadir):
            mo = re.match('calc_(\d+)\.hdf5', fname)
            if mo is not None:
                calc_id = int(mo.group(1))
                purge_one(calc_id, user, force=True)


@sap.Script
def purge(calc_id, force=False):
=======
        if fast:
            shutil.rmtree(datadir)
            print('Removed %s' % datadir)
        else:
            for fname in os.listdir(datadir):
                mo = re.match('(calc_|cache_)(\d+)\.hdf5', fname)
                if mo is not None:
                    calc_id = int(mo.group(2))
                    purge_one(calc_id, user)


@sap.script
def purge(calc_id):
>>>>>>> 815e0af7
    """
    Remove the given calculation. If you want to remove all calculations,
    use oq reset.
    """
    if calc_id < 0:
        try:
            calc_id = datastore.get_calc_ids(datadir)[calc_id]
        except IndexError:
            print('Calculation %d not found' % calc_id)
            return
    purge_one(calc_id, getpass.getuser(), force)



purge.arg('calc_id', 'calculation ID', type=int)
purge.flg('force', 'ignore dependent calculations')<|MERGE_RESOLUTION|>--- conflicted
+++ resolved
@@ -28,21 +28,11 @@
     """
     Remove one calculation ID from the database and remove its datastore
     """
-<<<<<<< HEAD
-    hdf5path = os.path.join(datadir, 'calc_%s.hdf5' % calc_id)
+    filename = os.path.join(datadir, 'calc_%s.hdf5' % calc_id)
     dbcmd('del_calc', calc_id, user, force)
-    if os.path.exists(hdf5path):  # not removed yet
-        os.remove(hdf5path)
-        print('Removed %s' % hdf5path)
-=======
-    filename = os.path.join(datadir, 'calc_%s.hdf5' % calc_id)
-    err = dbcmd('del_calc', calc_id, user)
-    if err:
-        print(err)
     elif os.path.exists(filename):  # not removed yet
         os.remove(filename)
         print('Removed %s' % filename)
->>>>>>> 815e0af7
 
 
 # used in the reset command
@@ -52,31 +42,15 @@
     """
     user = user or getpass.getuser()
     if os.path.exists(datadir):
-<<<<<<< HEAD
         for fname in os.listdir(datadir):
-            mo = re.match('calc_(\d+)\.hdf5', fname)
+                mo = re.match('(calc_|cache_)(\d+)\.hdf5', fname)
             if mo is not None:
-                calc_id = int(mo.group(1))
+                    calc_id = int(mo.group(2))
                 purge_one(calc_id, user, force=True)
 
 
-@sap.Script
+@sap.script
 def purge(calc_id, force=False):
-=======
-        if fast:
-            shutil.rmtree(datadir)
-            print('Removed %s' % datadir)
-        else:
-            for fname in os.listdir(datadir):
-                mo = re.match('(calc_|cache_)(\d+)\.hdf5', fname)
-                if mo is not None:
-                    calc_id = int(mo.group(2))
-                    purge_one(calc_id, user)
-
-
-@sap.script
-def purge(calc_id):
->>>>>>> 815e0af7
     """
     Remove the given calculation. If you want to remove all calculations,
     use oq reset.
