# Copyright (c) 2010-2014, GEM Foundation.
#
# OpenQuake is free software: you can redistribute it and/or modify it
# under the terms of the GNU Affero General Public License as published
# by the Free Software Foundation, either version 3 of the License, or
# (at your option) any later version.
#
# OpenQuake is distributed in the hope that it will be useful,
# but WITHOUT ANY WARRANTY; without even the implied warranty of
# MERCHANTABILITY or FITNESS FOR A PARTICULAR PURPOSE.  See the
# GNU General Public License for more details.
#
# You should have received a copy of the GNU Affero General Public License
# along with OpenQuake.  If not, see <http://www.gnu.org/licenses/>.

import numpy
import os
import shutil
import tempfile

from nose.plugins.attrib import attr
from openquake.engine.db import models
from openquake.engine.utils import config
from openquake.engine.export import core
from qa_tests import _utils as qa_utils
from qa_tests.hazard.event_based import sc_utils
from openquake.qa_tests_data.event_based import (
    blocksize, case_1, case_2, case_4, case_5, case_6, case_12, case_13,
    case_17, case_18)
from openquake.qa_tests_data.event_based.spatial_correlation import (
    case_1 as sc1, case_2 as sc2, case_3 as sc3)

from openquake.commonlib.writers import scientificformat

aaae = numpy.testing.assert_array_almost_equal


class EventBasedHazardTestCase(qa_utils.BaseQATestCase):
    """
    This is a regression test with the goal of avoiding the reintroduction
    of a dependence from the configuration parameter `concurrent_tasks`.
    We use a source model with 398 sources and a single SES.
    Due to the distance filtering only 7 sources are relevant, but some
    of them are area sources generating a lot of point sources.
    We test the independence from the parameter `concurrent_tasks`
    """
    DEBUG = False
    # if the test fails and you want to debug it, set this flag:
    # then you will see in /tmp a few files which you can diff
    # to see the problem
    expected_tags = [
        'col=00|ses=0001|src=1-296|rup=002-01',
        'col=00|ses=0001|src=2-231|rup=002-01',
        'col=00|ses=0001|src=2-40|rup=001-01',
        'col=00|ses=0001|src=24-72|rup=002-01']

    expected_gmfs = '''\
GMFsPerSES(investigation_time=5.000000, stochastic_event_set_id=1,
GMF(imt=PGA sa_period=None sa_damping=None rupture_id=col=00|ses=0001|src=1-296|rup=002-01
<X=131.00000, Y= 40.00000, GMV=0.0152418>
<X=131.00000, Y= 40.10000, GMV=0.0101317>)
GMF(imt=PGA sa_period=None sa_damping=None rupture_id=col=00|ses=0001|src=2-231|rup=002-01
<X=131.00000, Y= 40.00000, GMV=0.0017037>
<X=131.00000, Y= 40.10000, GMV=0.0018199>)
GMF(imt=PGA sa_period=None sa_damping=None rupture_id=col=00|ses=0001|src=2-40|rup=001-01
<X=131.00000, Y= 40.00000, GMV=0.0004525>
<X=131.00000, Y= 40.10000, GMV=0.0000602>)
GMF(imt=PGA sa_period=None sa_damping=None rupture_id=col=00|ses=0001|src=24-72|rup=002-01
<X=131.00000, Y= 40.00000, GMV=0.0011126>
<X=131.00000, Y= 40.10000, GMV=0.0006756>))'''
    @attr('qa', 'hazard', 'event_based')
    def test_4(self):
        tags_4, gmfs_4 = self.run_with_concurrent_tasks(4)
        self.assertEqual(tags_4, self.expected_tags)
        if self.DEBUG:  # write the output on /tmp so you can diff it
            open('/tmp/4-got.txt', 'w').write(gmfs_4)
            open('/tmp/4-exp.txt', 'w').write(self.expected_gmfs)
        self.assertEqual(gmfs_4, self.expected_gmfs)

    @attr('qa', 'hazard', 'event_based')
    def test_8(self):
        tags_8, gmfs_8 = self.run_with_concurrent_tasks(8)
        self.assertEqual(tags_8, self.expected_tags)
        if self.DEBUG:  # write the output on /tmp so you can diff it
            open('/tmp/8-got.txt', 'w').write(gmfs_8)
            open('/tmp/8-exp.txt', 'w').write(self.expected_gmfs)
        self.assertEqual(gmfs_8, self.expected_gmfs)

    def run_with_concurrent_tasks(self, n):
        with config.context('celery', concurrent_tasks=n):
            cfg = os.path.join(os.path.dirname(blocksize.__file__), 'job.ini')
            job = self.run_hazard(cfg)
            tags = models.SESRupture.objects.filter(
                rupture__ses_collection__output__oq_job=job
                ).values_list('tag', flat=True)
            # gets the GMFs for all the ruptures in the only existing SES
            [gmfs_per_ses] = list(models.Gmf.objects.get(output__oq_job=job))
        return map(str, tags), str(gmfs_per_ses)


class EBHazardSpatialCorrelCase1TestCase(qa_utils.BaseQATestCase):

    @attr('qa', 'hazard', 'event_based')
    def test(self):
        cfg = os.path.join(os.path.dirname(sc1.__file__), 'job.ini')

        job = self.run_hazard(cfg)
        hc = job.get_oqparam()

        site_1 = 'POINT(0.0 0.0)'
        site_2 = 'POINT(0.008993 0.0)'

        gmvs_site_1 = sc_utils.get_gmvs_for_location(site_1, job)
        gmvs_site_2 = sc_utils.get_gmvs_for_location(site_2, job)

        joint_prob_0_5 = sc_utils.joint_prob_of_occurrence(
            gmvs_site_1, gmvs_site_2, 0.5, hc.investigation_time,
            hc.ses_per_logic_tree_path
        )
        joint_prob_1_0 = sc_utils.joint_prob_of_occurrence(
            gmvs_site_1, gmvs_site_2, 1.0, hc.investigation_time,
            hc.ses_per_logic_tree_path
        )

        numpy.testing.assert_almost_equal(joint_prob_0_5, 0.99, decimal=1)
        numpy.testing.assert_almost_equal(joint_prob_1_0, 0.41, decimal=1)


class EBHazardSpatialCorrelCase2TestCase(qa_utils.BaseQATestCase):

    @attr('qa', 'hazard', 'event_based')
    def test(self):
        cfg = os.path.join(os.path.dirname(sc2.__file__), 'job.ini')

        job = self.run_hazard(cfg)
        hc = job.get_oqparam()

        site_1 = 'POINT(0.0 0.0)'
        site_2 = 'POINT(0.008993 0.0)'

        gmvs_site_1 = sc_utils.get_gmvs_for_location(site_1, job)
        gmvs_site_2 = sc_utils.get_gmvs_for_location(site_2, job)

        joint_prob_0_5 = sc_utils.joint_prob_of_occurrence(
            gmvs_site_1, gmvs_site_2, 0.5, hc.investigation_time,
            hc.ses_per_logic_tree_path
        )
        joint_prob_1_0 = sc_utils.joint_prob_of_occurrence(
            gmvs_site_1, gmvs_site_2, 1.0, hc.investigation_time,
            hc.ses_per_logic_tree_path
        )

        numpy.testing.assert_almost_equal(joint_prob_0_5, 0.99, decimal=1)
        numpy.testing.assert_almost_equal(joint_prob_1_0, 0.64, decimal=1)


class EBHazardSpatialCorrelCase3TestCase(qa_utils.BaseQATestCase):

    @attr('qa', 'hazard', 'event_based')
    def test(self):
        cfg = os.path.join(os.path.dirname(sc3.__file__), 'job.ini')

        job = self.run_hazard(cfg)
        hc = job.get_oqparam()

        site_1 = 'POINT(0.0 0.0)'
        site_2 = 'POINT(0.008993 0.0)'

        gmvs_site_1 = sc_utils.get_gmvs_for_location(site_1, job)
        gmvs_site_2 = sc_utils.get_gmvs_for_location(site_2, job)

        joint_prob_0_5 = sc_utils.joint_prob_of_occurrence(
            gmvs_site_1, gmvs_site_2, 0.5, hc.investigation_time,
            hc.ses_per_logic_tree_path
        )
        joint_prob_1_0 = sc_utils.joint_prob_of_occurrence(
            gmvs_site_1, gmvs_site_2, 1.0, hc.investigation_time,
            hc.ses_per_logic_tree_path
        )

        numpy.testing.assert_almost_equal(joint_prob_0_5, 0.95, decimal=1)
        numpy.testing.assert_almost_equal(joint_prob_1_0, 0.22, decimal=1)


class EventBasedHazardCase1TestCase(qa_utils.BaseQATestCase):

    @attr('qa', 'hazard', 'event_based')
    def test(self):
        result_dir = tempfile.mkdtemp()

        cfg = os.path.join(os.path.dirname(case_1.__file__), 'job.ini')
        expected_curve_poes = [0.4596, 0.05729, 0.01193]

        job = self.run_hazard(cfg)

        # Test the poe values of the single curve:
        [actual_curve] = models.HazardCurveData.objects.filter(
            hazard_curve__output__oq_job=job.id,
            hazard_curve__imt__isnull=False)

        numpy.testing.assert_array_almost_equal(
            expected_curve_poes, actual_curve.poes, decimal=2)

        shutil.rmtree(result_dir)


class EventBasedHazardCase2TestCase(qa_utils.BaseQATestCase):

    @attr('qa', 'hazard', 'event_based')
    def test(self):
        result_dir = tempfile.mkdtemp()

        cfg = os.path.join(os.path.dirname(case_2.__file__), 'job.ini')
        expected_gmf = os.path.join(os.path.dirname(case_2.__file__),
                                    'expected', '0-SadighEtAl1997.csv')

        expected_curve_poes = [0.00853479861, 0., 0., 0.]

        job = self.run_hazard(cfg)

        # Test the GMF exported values
        gmf_output = models.Output.objects.get(
            output_type='gmf', oq_job=job)

        fname = core.export(gmf_output.id, result_dir, 'csv')
        gotlines = sorted(open(fname).readlines())
        expected = sorted(open(expected_gmf).readlines())
        self.assertEqual(gotlines, expected)

        # Test the poe values of the single curve:
        [actual_curve] = models.HazardCurveData.objects.filter(
            hazard_curve__output__oq_job=job.id,
            hazard_curve__imt__isnull=False)

        self.assert_equals_var_tolerance(
            expected_curve_poes, actual_curve.poes
        )
        shutil.rmtree(result_dir)


class EventBasedHazardCase4TestCase(qa_utils.BaseQATestCase):

    @attr('qa', 'hazard', 'event_based')
    def test(self):
        cfg = os.path.join(os.path.dirname(case_4.__file__), 'job.ini')
        expected_curve_poes = [0.63212, 0.61186, 0.25110]

        job = self.run_hazard(cfg)

        # Test the poe values of the single curve:
        [actual_curve] = models.HazardCurveData.objects.filter(
            hazard_curve__output__oq_job=job.id,
            hazard_curve__imt__isnull=False)

        # NOTE(LB): The expected/actual results are precise, however Dr.
        # Monelli has intructed use that 1 digits of tolerance in this case
        # still tells us something useful.
        numpy.testing.assert_array_almost_equal(
            expected_curve_poes, actual_curve.poes, decimal=1)


GET_GMF_OUTPUTS = '''
select gsim_lt_path, array_concat(gmvs order by site_id, task_no) as gmf
from hzrdr.gmf_data as a, hzrdr.lt_realization as b, hzrdr.gmf as c
where lt_realization_id=b.id and a.gmf_id=c.id and c.output_id in
(select id from uiapi.output where oq_job_id=%d and output_type='gmf')
group by gsim_lt_path, c.output_id, imt, sa_period, sa_damping
order by c.output_id;
'''

# see the docstring in the test package for more info
EXPECTED_GMFS = [
    ('*_b2_1_*_*', '8.5526E-04 2.2252E-03 2.6027E-03 2.6323E-03 3.5311E-03 3.8909E-03 6.5216E-03 1.6441E-02 2.4064E-02 2.4824E-02 3.0388E-02 4.1106E-02 4.4205E-02 1.6736E-01'),
    ('*_b2_2_*_*', '3.6630E-04 7.2146E-04 9.0327E-04 1.1236E-03 1.2992E-03 1.5111E-03 3.0201E-03 9.7407E-03 1.0662E-02 1.4750E-02 1.6862E-02 2.8004E-02 4.2474E-02 1.9598E-01'),
    ('*_b2_3_*_*', '6.5318E-04 1.9370E-03 2.2189E-03 2.3965E-03 3.0831E-03 3.3025E-03 6.4507E-03 1.5176E-02 2.3726E-02 2.4064E-02 3.2772E-02 3.4458E-02 3.5513E-02 1.2917E-01'),
    ('*_b2_4_*_*', '1.7654E-03 2.9733E-03 3.5309E-03 3.5506E-03 4.8153E-03 5.4332E-03 8.7564E-03 2.3742E-02 2.4962E-02 3.3978E-02 3.7184E-02 6.2524E-02 9.5075E-02 3.8498E-01'),
    ('*_b2_5_*_*', '1.7318E-03 2.8662E-03 3.5210E-03 4.0793E-03 4.3884E-03 5.2238E-03 9.9567E-03 2.3962E-02 3.8131E-02 3.8779E-02 5.4894E-02 5.6851E-02 1.0871E-01 4.2594E-01'),
    ('*_*_*_b4_1', '3.7618E-03 7.6974E-03')]


def get_actual_gmfs(job):
    """
    Returns the GMFs in the database as a list of pairs [(rlz_path, values)].
    """
    cursor = models.getcursor('job_init')
    cursor.execute(GET_GMF_OUTPUTS % job.id)
    actual_gmfs = [('_'.join(k), scientificformat(sorted(v), '%8.4E'))
                   for k, v in cursor.fetchall()]
    return actual_gmfs


class EventBasedHazardCase5TestCase(qa_utils.BaseQATestCase):

    @attr('qa', 'hazard', 'event_based')
    def test(self):
        cfg = os.path.join(os.path.dirname(case_5.__file__), 'job.ini')
        job = self.run_hazard(cfg)
        actual_gmfs = get_actual_gmfs(job)
        self.assertEqual(len(actual_gmfs), len(EXPECTED_GMFS))
        for (actual_path, actual_gmf), (expected_path, expected_gmf) in zip(
                actual_gmfs, EXPECTED_GMFS):
            self.assertEqual(actual_path, expected_path)
            self.assertEqual(actual_gmf, expected_gmf)


# a test for the case ground_motion_fields=false, hazard_curves_from_gmvs=true
class EventBasedHazardCase6TestCase(qa_utils.BaseQATestCase):

    @attr('qa', 'hazard', 'event_based')
    def test(self):
        expected_mean_poes = [0.967179166906, 0.941377183559, 0.90128199551,
                              0.851388130568, 0.792993661773]

        expected_q0_1_poes = [0.859337648936, 0.764599653662, 0.648572338491,
                              0.522990178604, 0.408798695783]

        job = self.run_hazard(
            os.path.join(os.path.dirname(case_6.__file__), 'job.ini'))

        # mean
        [mean_curve] = models.HazardCurveData.objects \
            .filter(hazard_curve__output__oq_job=job.id,
                    hazard_curve__statistics='mean')
        # print mean_curve.poes
        aaae(expected_mean_poes, mean_curve.poes, decimal=7)

        # quantiles
        [quantile_0_1_curve] = \
            models.HazardCurveData.objects.filter(
                hazard_curve__output__oq_job=job.id,
                hazard_curve__statistics='quantile').order_by(
                'hazard_curve__quantile')
        # print quantile_0_1_curve.poes
        aaae(expected_q0_1_poes, quantile_0_1_curve.poes, decimal=7)


class EventBasedHazardCase12TestCase(qa_utils.BaseQATestCase):

    @attr('qa', 'hazard', 'event_based')
    def test(self):
        result_dir = tempfile.mkdtemp()
        aaae = numpy.testing.assert_array_almost_equal

        cfg = os.path.join(os.path.dirname(case_12.__file__), 'job.ini')
        expected_curve_poes = [0.73657853, 0.07477126, 0.01079842]

        job = self.run_hazard(cfg)

        # Test the poe values of the single curve:
        [curve] = models.HazardCurveData.objects.filter(
            hazard_curve__output__oq_job=job.id,
            hazard_curve__imt__isnull=False)

        aaae(expected_curve_poes, curve.poes, decimal=2)

        shutil.rmtree(result_dir)


class EventBasedHazardCase13TestCase(qa_utils.BaseQATestCase):

    @attr('qa', 'hazard', 'event_based')
    def test(self):
        aaae = numpy.testing.assert_array_almost_equal

        cfg = os.path.join(os.path.dirname(case_13.__file__), 'job.ini')
        expected_curve_poes = [5.4406271E-01, 2.1564097E-02, 5.99820040E-04]

        job = self.run_hazard(cfg)

        # Test the poe values of the single curve:
        [curve] = models.HazardCurveData.objects.filter(
            hazard_curve__output__oq_job=job.id,
            hazard_curve__imt__isnull=False)

        aaae(expected_curve_poes, curve.poes, decimal=2)


# oversampling test
class EventBasedHazardCase17TestCase(qa_utils.BaseQATestCase):

    @attr('qa', 'hazard', 'event_based')
    def test(self):
        result_dir = tempfile.mkdtemp()

        cfg = os.path.join(os.path.dirname(case_17.__file__), 'job.ini')
        expected_curves_pga = [[1.0, 1.0, 0.0],
                               [1.0, 1.0, 0.0],
                               [1.0, 1.0, 0.0],
                               [1.0, 1.0, 0.0]]

        job = self.run_hazard(cfg)
        j = job.id
        tags = models.SESRupture.objects.filter(
            rupture__ses_collection__trt_model__lt_model__hazard_calculation=j
        ).values_list('tag', flat=True)

        t1_tags = [t for t in tags if t.startswith('col=00')]
        t2_tags = [t for t in tags if t.startswith('col=01')]
        t3_tags = [t for t in tags if t.startswith('col=02')]
        t4_tags = [t for t in tags if t.startswith('col=03')]
        t5_tags = [t for t in tags if t.startswith('col=04')]

        self.assertEqual(len(t1_tags), 0)
        self.assertEqual(len(t2_tags), 2816)
        self.assertEqual(len(t3_tags), 2775)
        self.assertEqual(len(t4_tags), 2736)
        self.assertEqual(len(t5_tags), 2649)

        # check the total number of exported GMFs among the 4 realizations
        countlines = 0
        for gmf_output in models.Output.objects.filter(
                output_type='gmf', oq_job=job):
            fname = core.export(gmf_output.id, result_dir, 'csv')
            countlines += len(open(fname).readlines())
        self.assertEqual(countlines, len(tags))

        curves = [c.poes for c in models.HazardCurveData.objects.filter(
            hazard_curve__output__oq_job=job.id, hazard_curve__imt='PGA'
        ).order_by('hazard_curve')]
        numpy.testing.assert_array_almost_equal(
            expected_curves_pga, curves, decimal=7)

<<<<<<< HEAD
        shutil.rmtree(result_dir)
=======

# another oversampling test
class EventBasedHazardCase18TestCase(qa_utils.BaseQATestCase):

    @attr('qa', 'hazard', 'event_based')
    def test(self):
        cfg = os.path.join(os.path.dirname(case_18.__file__), 'job_3.ini')
        job = self.run_hazard(cfg)
        expected = [
            ('AB', '1.6293E-01 1.7273E-01 1.9337E-01 2.1405E-01 2.2364E-01 3.0367E-01'),
            ('CY', '1.5591E-01 1.6827E-01 2.4443E-01'),
            ('CY', '1.2968E-01 1.3050E-01 1.6888E-01 2.2314E-01 3.0461E-01 3.8201E-01')]
        self.assertEqual(get_actual_gmfs(job), expected)
>>>>>>> 956fe895
<|MERGE_RESOLUTION|>--- conflicted
+++ resolved
@@ -420,9 +420,8 @@
         numpy.testing.assert_array_almost_equal(
             expected_curves_pga, curves, decimal=7)
 
-<<<<<<< HEAD
         shutil.rmtree(result_dir)
-=======
+
 
 # another oversampling test
 class EventBasedHazardCase18TestCase(qa_utils.BaseQATestCase):
@@ -435,5 +434,4 @@
             ('AB', '1.6293E-01 1.7273E-01 1.9337E-01 2.1405E-01 2.2364E-01 3.0367E-01'),
             ('CY', '1.5591E-01 1.6827E-01 2.4443E-01'),
             ('CY', '1.2968E-01 1.3050E-01 1.6888E-01 2.2314E-01 3.0461E-01 3.8201E-01')]
-        self.assertEqual(get_actual_gmfs(job), expected)
->>>>>>> 956fe895
+        self.assertEqual(get_actual_gmfs(job), expected)