--- conflicted
+++ resolved
@@ -65,6 +65,7 @@
     def check_outputs(self, job):
         expected_data = self.expected_data()
         actual_data = self.actual_data(job)
+            # assert actual_data, 'Got no actual data!'
 
         for i, actual in enumerate(actual_data):
             numpy.testing.assert_allclose(
@@ -81,16 +82,8 @@
         result_dir = tempfile.mkdtemp()
 
         try:
-<<<<<<< HEAD
-            expected_data = self.expected_data()
-            job = self.run_risk(self.cfg, self.hazard_id())
-
-            actual_data = self.actual_data(job)
-            # assert actual_data, 'Got no actual data!'
-=======
             job = self.run_risk(
                 self.risk_cfg, self.hazard_id(self.get_hazard_job()))
->>>>>>> 17c1937a
 
             self.check_outputs(job)
 
@@ -154,26 +147,10 @@
         return super(End2EndRiskQATestCase, self).run_hazard(
             self.hazard_cfg)
 
-<<<<<<< HEAD
-            actual_data = self.actual_data(job)
-            # assert actual_data, 'Got no actual data!'
-=======
     def test(self):
         raise NotImplementedError
->>>>>>> 17c1937a
-
-
-<<<<<<< HEAD
-            if hasattr(self, 'expected_outputs'):
-                expected_outputs = self.expected_outputs()
-                for i, output in enumerate(self.actual_xml_outputs(job)):
-                    [exported_file] = export.risk.export(output.id, result_dir)
-                    self.assert_xml_equal(
-                        StringIO.StringIO(expected_outputs[i]),
-                        exported_file)
-        finally:
-            shutil.rmtree(result_dir)
-=======
+
+
 class LogicTreeBasedTestCase(object):
     """
     A class meant to mixed-in with a BaseRiskQATestCase or
@@ -272,5 +249,4 @@
             super(FixtureBasedQATestCase, self)._run_test()
 
     def test(self):
-        raise NotImplementedError
->>>>>>> 17c1937a
+        raise NotImplementedError