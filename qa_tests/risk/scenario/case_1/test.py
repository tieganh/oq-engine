--- conflicted
+++ resolved
@@ -33,23 +33,9 @@
         job = helpers.get_hazard_job(
             helpers.get_data_path("scenario_hazard/job.ini"))
         fname = os.path.join(os.path.dirname(__file__), 'gmf_scenario.csv')
-<<<<<<< HEAD
         gmfcoll = helpers.populate_gmf_agg_from_csv(job, fname)
         return gmfcoll.output.id
-=======
-        with open(fname, 'rb') as csvfile:
-            gmfreader = csv.reader(csvfile, delimiter=',')
-            locations = gmfreader.next()
 
-            arr = numpy.array([[float(x) for x in row] for row in gmfreader])
-            for i, gmvs in enumerate(arr):
-                models.GmfAgg.objects.create(
-                    gmf_collection=output.gmf,
-                    imt="PGA",
-                    gmvs=gmvs,
-                    location="POINT(%s)" % locations[i])
-        return output.id
->>>>>>> 0f95cc2a
 
     def actual_data(self, job):
         maps = models.LossMapData.objects.filter(
