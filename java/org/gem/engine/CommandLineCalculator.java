package org.gem.engine;

import java.io.BufferedOutputStream;
import java.io.BufferedWriter;
import java.io.File;
import java.io.FileNotFoundException;
import java.io.FileOutputStream;
import java.io.IOException;
import java.io.InputStream;
import java.io.OutputStreamWriter;
import java.io.Reader;
import java.lang.reflect.InvocationTargetException;
import java.lang.reflect.Type;
import java.util.ArrayList;
import java.util.Date;
import java.util.HashMap;
import java.util.Iterator;
import java.util.List;
import java.util.Map;
import java.util.Properties;
import java.util.Random;
import java.util.Set;

import org.apache.commons.configuration.AbstractFileConfiguration;
import org.apache.commons.configuration.Configuration;
import org.apache.commons.configuration.ConfigurationConverter;
import org.apache.commons.configuration.ConfigurationException;
import org.apache.commons.configuration.PropertiesConfiguration;
import org.apache.commons.io.FilenameUtils;
import org.apache.commons.logging.Log;
import org.apache.commons.logging.LogFactory;
import org.gem.JsonSerializer;
import org.gem.ScalarIMRJsonAdapter;
import org.gem.UnoptimizedDeepCopy;
import org.gem.calc.GroundMotionFieldCalculator;
import org.gem.calc.StochasticEventSetGenerator;
import org.gem.engine.CalculatorConfigHelper.CalculationMode;
import org.gem.engine.CalculatorConfigHelper.ConfigItems;
import org.gem.engine.hazard.GEM1ERF;
import org.gem.engine.hazard.GEMHazardCurveRepository;
import org.gem.engine.hazard.GEMHazardCurveRepositoryList;
import org.gem.engine.hazard.GemComputeHazard;
import org.gem.engine.hazard.memcached.Cache;
import org.gem.engine.logictree.LogicTree;
import org.gem.engine.logictree.LogicTreeAPI;
import org.gem.engine.logictree.LogicTreeBranch;
import org.gem.engine.logictree.LogicTreeRule;
import org.gem.engine.logictree.LogicTreeRuleParam;
import org.opensha.commons.data.Site;
import org.opensha.commons.data.TimeSpan;
import org.opensha.commons.data.function.ArbitrarilyDiscretizedFunc;
import org.opensha.commons.geo.BorderType;
import org.opensha.commons.geo.GriddedRegion;
import org.opensha.commons.geo.Location;
import org.opensha.commons.geo.LocationList;
import org.opensha.commons.param.DoubleParameter;
import org.opensha.sha.earthquake.EqkRupForecast;
import org.opensha.sha.earthquake.EqkRupture;
import org.opensha.sha.earthquake.rupForecastImpl.GEM1.SourceData.GEMAreaSourceData;
import org.opensha.sha.earthquake.rupForecastImpl.GEM1.SourceData.GEMFaultSourceData;
import org.opensha.sha.earthquake.rupForecastImpl.GEM1.SourceData.GEMPointSourceData;
import org.opensha.sha.earthquake.rupForecastImpl.GEM1.SourceData.GEMSourceData;
import org.opensha.sha.earthquake.rupForecastImpl.GEM1.SourceData.GEMSubductionFaultSourceData;
import org.opensha.sha.imr.ScalarIntensityMeasureRelationshipAPI;
import org.opensha.sha.imr.param.SiteParams.DepthTo2pt5kmPerSecParam;
import org.opensha.sha.imr.param.SiteParams.Vs30_Param;
import org.opensha.sha.magdist.GutenbergRichterMagFreqDist;
import org.opensha.sha.magdist.IncrementalMagFreqDist;
import org.opensha.sha.util.TectonicRegionType;

import com.google.gson.Gson;
import com.google.gson.GsonBuilder;
import com.google.gson.reflect.TypeToken;

public class CommandLineCalculator {
    //
    // Apache commons logging, not log4j specifically
    // Note that for application code, declaring the log member as "static" is
    // more efficient as one Log object is created per class, and is
    // recommended. However this is not safe to do for a class which may be
    // deployed via a "shared" classloader in a servlet or j2ee container or
    // similar environment. If the class may end up invoked with different
    // thread-context-classloader values set then the member must not be
    // declared static. The use of "static" should therefore be avoided in
    // code within any "library" type project.
    private static Log logger = LogFactory.getLog(CommandLineCalculator.class);
    // random is to access through its getter method
    private static Random random = null;
    private static Long randomSeed = null;
    private Configuration config;
    private Boolean hasPath = false;
    private Cache kvs;
    // for debugging
    private static Boolean D = false;

    /**
     * 
     * @param inStream
     *            e.g. the file input stream
     * @throws ConfigurationException
     */
    public CommandLineCalculator(final InputStream inStream)
            throws ConfigurationException {
        // load calculation configuration data
        config = new PropertiesConfiguration();
        ((PropertiesConfiguration) config).load(inStream, null);
    } // constructor

    public CommandLineCalculator(Reader reader) throws ConfigurationException {
        config = new PropertiesConfiguration();
        // load calculation configuration data
        ((PropertiesConfiguration) config).load(reader);
    } // constructor

    public CommandLineCalculator(Properties p) {
        config = ConfigurationConverter.getConfiguration(p);
    } // constructor

    public CommandLineCalculator(String calcConfigFile)
            throws ConfigurationException {
        config = new PropertiesConfiguration();
        ((PropertiesConfiguration) config).load(calcConfigFile);
        System.out.println(config);
        hasPath = true;
    } // constructor

    public CommandLineCalculator(Cache cache, String key) {
        kvs = cache;
        Properties properties =
                new Gson().fromJson((String) cache.get(key), Properties.class);

        config = ConfigurationConverter.getConfiguration(properties);
    }

    public void setConfig(Properties p) {
        config = ConfigurationConverter.getConfiguration(p);
    } // setConfig()

    public void setConfig(Configuration c) {
        config = c;
    }

    /**
     * If the property with given key already exists, this adds a property, and
     * does not replace it. So this can result in multi valued properties.
     * properties.
     * 
     * @param key
     * @param value
     */
    public void addConfigItem(String key, String value) {
        // the member is private and not null
        config.addProperty(key, value);
    }

    /**
     * If the property with given key already exists, its value will be replaced
     * by the one passed in.
     * 
     * @param key
     * @param value
     */
    public void setConfigItem(String key, String value) {
        // the member is private and not null
        config.setProperty(key, value);
    }

    private String configFilesPath() {
        return FilenameUtils.getFullPath(((AbstractFileConfiguration) config)
                .getPath());
    }

    private String getRelativePath(String key) {
        return configFilesPath() + config.getString(key);
    }

    /**
     * Two calculators are equal when have the same configuration.
     * 
     * @param obj
     *            the calculator to compare on
     * @return true if the calculators are equal, false otherwise
     */
    @Override
    public boolean equals(Object obj) {
        if (!(obj instanceof CommandLineCalculator)) {
            return false;
        }

        CommandLineCalculator other = (CommandLineCalculator) obj;

        Properties thisConfig = ConfigurationConverter.getProperties(config);

        Properties otherConfig =
                ConfigurationConverter.getProperties(other.config);

        return thisConfig.equals(otherConfig);
    }

    /**
     * After a call to this method a Random generator is initialised and its
     * seed can be retrieved by <code>getRandomSeed()</code>
     * 
     * @return This' class random generator. This also initialises this' class
     *         randomSeed such that getRandomSeed does not return null anymore.
     */
    public static Random getRandom() {
        if (random == null) {
            randomSeed = new Date().getTime();
            random = new Random(randomSeed);
        }
        return random;
    }

    /**
     * 
     * @return The long value that is used to initialise this' class random
     *         generator. This is null if the random generator has not yet been
     *         initialised. To do so, call <code>getRandom()</code>
     * @see getRandom()
     */
    public static Long getRandomSeed() {
        return randomSeed;
    }

    /**
     * This is the main method that do the calculations. According to the
     * specifications in the configuration file the method will do the required
     * calculations.
     * 
     * @throws IOException
     */
    public void doCalculation() throws ConfigurationException, IOException {
        StringBuffer logMsg = new StringBuffer();
        // start chronometer
        long startTimeMs = System.currentTimeMillis();
        logger.warn("Going to parse CalcMode from config object...");
        // get calculation mode
        String calculationMode =
                config.getString(ConfigItems.CALCULATION_MODE.name());
        if (calculationMode.equalsIgnoreCase(CalculationMode.MONTE_CARLO
                .value())) {
            // do calculation by random sampling end-branch models
            doCalculationThroughMonteCarloApproach();
        } else if (calculationMode.equalsIgnoreCase(CalculationMode.FULL
                .value())) {
            // do calculation for each end branch model
            doFullCalculation();
        } else {
            logMsg.append("Calculation mode: "
                    + config.getString(ConfigItems.CALCULATION_MODE.name())
                    + " not recognized. Check the configuration file!\n"
                    + "Execution stops!");
            logger.info(logMsg);
            throw new ConfigurationException(logMsg.toString());
        }
        // calculate elapsed time
        long taskTimeMs = System.currentTimeMillis() - startTimeMs;
        logMsg.append("Wall clock time (including time for saving output files)\n");
        // 1h = 60*60*10^3 ms
        logMsg.append(String.format("hours  : %6.3f\n", taskTimeMs
                / (60 * 60 * Math.pow(10, 3))));
        // System.out.printf("hours  : %6.3f\n", taskTimeMs / (60 * 60 *
        // Math.pow(10, 3)));
        // 1 min = 60*10^3 ms
        logMsg.append(String.format("minutes: %6.3f\n",
                taskTimeMs / (60 * Math.pow(10, 3))));
        // System.out.printf("minutes: %6.3f\n", taskTimeMs / (60 * Math.pow(10,
        // 3)));
        logger.info(logMsg);
    } // doCalculation()

    /**
     * This method is analogue to {@link doCalculation} </br> But because it
     * returns a value instead of saving results to a file, this calculation can
     * not just be triggered by {@link doCalculation}, using a flag such as
     * "flagProbabilisticEventBase" to distinct the "normal" case and the
     * probabilistic event based case.
     * 
     * @return a ground motion map
     * @throws IOException
     */
    public Map<Site, Double> doCalculationProbabilisticEventBased()
            throws ConfigurationException, IOException {
        Map<Site, Double> result = null;
        StringBuffer logMsg = new StringBuffer();
        // start chronometer
        long startTimeMs = System.currentTimeMillis();
        // get calculation mode
        String calculationMode =
                config.getString(ConfigItems.CALCULATION_MODE.name());
        if (calculationMode.equalsIgnoreCase(CalculationMode.MONTE_CARLO
                .value())) {
            // do calculation by random sampling end-branch models
            result =
                    doProbabilisticEventBasedCalcThroughMonteCarloLogicTreeSampling();
        } else if (calculationMode.equalsIgnoreCase(CalculationMode.FULL
                .value())) {
            // do calculation for each end branch model
            result = doProbabilisticEventBasedCalcForAllLogicTreeEndBranches();
        } else {
            logMsg.append("Calculation mode: "
                    + config.getString(ConfigItems.CALCULATION_MODE.name())
                    + " not recognized. Check the configuration file!\n"
                    + "Execution stops!");
            logger.info(logMsg);
            throw new ConfigurationException(logMsg.toString());
        }
        // calculate elapsed time
        long taskTimeMs = System.currentTimeMillis() - startTimeMs;
        logMsg.append("Wall clock time (including time for saving output files)\n");
        // 1h = 60*60*10^3 ms
        logMsg.append(String.format("hours  : %6.3f\n", taskTimeMs
                / (60 * 60 * Math.pow(10, 3))));
        // 1 min = 60*10^3 ms
        logMsg.append(String.format("minutes: %6.3f\n",
                taskTimeMs / (60 * Math.pow(10, 3))));
        logger.info(logMsg);
        return result;
    } // doCalculationProbabilisticEventBased()

<<<<<<< HEAD
    private void doCalculationThroughMonteCarloApproach() throws IOException {
=======
    /**
     * From a ground motion field this method serializes only the data that is
     * needed to a json string.<br>
     * The suggested format for a jsonized GMF is<br>
     * {'gmf_id' : { 'eqkrupture_id' : { 'site_id' : {'lat' : lat_val, 'lon' :
     * lon_val, 'mag' : double_val}}, { 'site_id' : { ...}} , {...} }}
     * 
     * From identifiers.py, these are what the expected keys look like (this
     * makes no expectation of the values), the keys are after the colon.
     * 
     * sites: job_id!block_id!!sites gmf: job_id!block_id!!gmf gmf:
     * job_id!block_id!site!gmf
     * 
     * @return
     */
    public static String gmfToJson(String gmfId, String[] eqkRuptureIds,
            String[] siteIds,
            Map<EqkRupture, Map<Site, Double>> groundMotionFields) {
        StringBuilder result = new StringBuilder();
        Gson gson = new Gson();
        result.append("{");
        result.append(gson.toJson(gmfId));
        result.append(":{");
        // TODO:
        // The EqkRupture memcache keys must be known here.
        // For now behave, as if the map object is ordered.
        // 
        Set<EqkRupture> groundMotionFieldsKeys = groundMotionFields.keySet();
        int indexEqkRupture = 0;
        for (EqkRupture eqkRupture : groundMotionFieldsKeys) {
            result.append(gson.toJson(eqkRuptureIds[indexEqkRupture]));
            // start the eqk json object
            result.append(":{");
            Map<Site, Double> groundMotionField =
                    groundMotionFields.get(eqkRupture);
            // TODO:
            // The sites' memcache keys must be known here.
            // For now behave, as if the map object is ordered.
            Set<Site> groundMotionFieldKeys = groundMotionField.keySet();
            int indexSite = 0;
            for (Site s : groundMotionFieldKeys) {
                if (indexSite > 0) {
                    // start the json site object
                    result.append("{");
                }
                result.append(gson.toJson(siteIds[indexSite]));
                // start the json site's value object
                result.append(":{");
                result.append(gson.toJson("lat") + ":"
                        + gson.toJson(s.getLocation().getLatitude()));
                result.append(",");
                result.append(gson.toJson("lon") + ":"
                        + gson.toJson(s.getLocation().getLongitude()));
                result.append(",");
                result.append(gson.toJson("mag") + ":"
                        + gson.toJson(groundMotionField.get(s)));
                // close the the json site's value object and the site json
                // object
                result.append("}}");
                if (indexSite < siteIds.length - 1) {
                    result.append(",");
                }
                ++indexSite;
            } // for
            // close the eqk json object
            result.append("}");
            ++indexEqkRupture;
        } // for
        result.append("}");
        return result.toString();
    }

    /**
     * Saves a ground motion map to a Cache object.<br>
     * <br>
     * 1) Converts the <code>groundMotionFields</code> into json format.<br>
     * E.g.<br>
     * {"gmf_id":<br>
     * {"eqkRupture_id_0":<br>
     * {"site_id_0":{"lat":35.0,"lon":37.6,"mag":-4.7}},
     * {"site_id_1":{"lat":37.5,"lon":35.6,"mag":-2.8}},...
     * 
     * 2) Saves the json string to memCache.
     * 
     * @param memCacheKey
     * @param gmfId
     *            The "json key" for the GMF (ground motion field)
     * @param eqkRuptureIds
     *            The "json key" for the the ruptures contained in
     *            groundMotionFields
     * @param siteIds
     *            The "json key" for all the sites contained in
     *            groundMotionFields
     * @param groundMotionFields
     *            The GMF to be saved to memcache
     * @param cache
     *            The memcache
     */
    public static void gmfToMemcache(String memCacheKey, String gmfId,
            String[] eqkRuptureIds, String[] siteIds,
            Map<EqkRupture, Map<Site, Double>> groundMotionFields, Cache cache) {
        String json =
                gmfToJson(gmfId, eqkRuptureIds, siteIds, groundMotionFields);
        cache.set(memCacheKey, json);
    }

    /**
     * Saves a ground motion map to a Cache object.
     * 
     * The approach of this method will probably never be used:<br>
     * Every GMF (double-)value is stored to the cache with its own key. (The
     * key consists of a continuous number given to each rupture and the site's
     * coordinates.)
     * 
     * @param cache
     *            the cache to store the ground motion map
     * @return a List<String> object containing all keys used as key in the
     *         cache's hash map
     * @deprecated use { @see storeToMemcache()} instead.
     */
    @Deprecated
    public static List<String> gmfValuesToMemcache(
            Map<EqkRupture, Map<Site, Double>> groundMotionFields, Cache cache) {
        ArrayList<String> allKeys = new ArrayList<String>();
        StringBuilder key = null;
        Set<EqkRupture> groundMotionFieldsKeys = groundMotionFields.keySet();
        int indexEqkRupture = 0;
        for (EqkRupture eqkRupture : groundMotionFieldsKeys) {
            ++indexEqkRupture;
            Map<Site, Double> groundMotionField =
                    groundMotionFields.get(eqkRupture);
            Set<Site> groundMotionFieldKeys = groundMotionField.keySet();
            for (Site s : groundMotionFieldKeys) {
                key = new StringBuilder();
                key.append(indexEqkRupture);
                key.append('_');
                key.append(s.getLocation().getLatitude());
                key.append('_');
                key.append(s.getLocation().getLongitude());
                cache.set(key.toString(), groundMotionField.get(s));
                allKeys.add(key.toString());
            }
        }
        return allKeys;
    }

    private void doCalculationThroughMonteCarloApproach() {
>>>>>>> d3ba6c92
        logger.info("Performing calculation through Monte Carlo Approach.\n");
        // System.out.println("Performing calculation through Monte Carlo Approach.\n");
        // load ERF logic tree data
        ErfLogicTreeData erfLogicTree = createErfLogicTreeData();
        // load GMPE logic tree data
        GmpeLogicTreeData gmpeLogicTree = createGmpeLogicTreeData(config);
        // instantiate the repository for the results
        GEMHazardCurveRepositoryList hcRepList =
                new GEMHazardCurveRepositoryList();
        // sites for calculation
        ArrayList<Site> sites = createSiteList(config);
        // number of hazard curves to be generated for each point
        int numHazCurves =
                config.getInt(ConfigItems.NUMBER_OF_HAZARD_CURVE_CALCULATIONS
                        .name());

        // loop over number of hazard curves to be generated
        // The properties are not changed in this loop so it is allowed to
        // retrieve them before.
        int numOfThreads =
                config.getInt(ConfigItems.NUMBER_OF_PROCESSORS.name());
        ArbitrarilyDiscretizedFunc imlList =
                CalculatorConfigHelper.makeImlList(config);
        double maxDistance =
                config.getDouble(ConfigItems.MAXIMUM_DISTANCE.name());
        for (int i = 0; i < numHazCurves; i++) {
            logger.info("Realization number: " + (i + 1) + ", of: "
                    + numHazCurves);
            // System.out.println("Realization number: " + (i + 1) + ", of: " +
            // numHazCurves);
            // do calculation
            // run sampleGemLogicTreeERF() and sampleGemLogicTreeGMPE() for
            // every iteration. This is necessary because both, ERF and GMPEs
            // change because they are randomly sampled
            GemComputeHazard compHaz =
                    new GemComputeHazard(
                            numOfThreads,
                            sites,
                            sampleGemLogicTreeERF(erfLogicTree
                                    .getErfLogicTree()),
                            sampleGemLogicTreeGMPE(
                                    gmpeLogicTree.getGmpeLogicTreeHashMap(), 0L),
                            imlList, maxDistance);
            // store results
            hcRepList.add(compHaz.getValues(), Integer.toString(i));
        } // for
          // save hazard curves
        if (D)
            saveHazardCurveRepositoryListToAsciiFile(
                    config.getString(ConfigItems.OUTPUT_DIR.name()), hcRepList);
        // create the requested output
        if (config.getBoolean(ConfigItems.MEAN_GROUND_MOTION_MAP.name())) {
            // calculate mean ground motion map for the given prob of exceedance
            ArrayList<Double> meanGroundMotionMap =
                    hcRepList.getMeanGrounMotionMap(config
                            .getDouble(ConfigItems.PROBABILITY_OF_EXCEEDANCE
                                    .name()));
            // save mean ground motion map
            // as an example: here we read from Configuration object
            String outfile =
                    config.getString((ConfigItems.OUTPUT_DIR.name()))
                            + "meanGroundMotionMap_"
                            + config.getDouble(ConfigItems.PROBABILITY_OF_EXCEEDANCE
                                    .name())
                            * 100
                            + "%"
                            + config.getString(ConfigItems.INVESTIGATION_TIME
                                    .name()) + "yr.dat";
            saveGroundMotionMapToAsciiFile(outfile, meanGroundMotionMap,
                    hcRepList.getHcRepList().get(0).getGridNode());
        }
        if (config.getBoolean(ConfigItems.INDIVIDUAL_GROUND_MOTION_MAP.name())) {
            // loop over end-branches
            int indexLabel = 0;
            for (GEMHazardCurveRepository hcRep : hcRepList.getHcRepList()) {
                // calculate ground motion map
                ArrayList<Double> groundMotionMap =
                        hcRep.getHazardMap(config
                                .getDouble(ConfigItems.PROBABILITY_OF_EXCEEDANCE
                                        .name()));
                // define file name
                String outfile =
                        config.getString(ConfigItems.OUTPUT_DIR.name())
                                + "groundMotionMap_"
                                + hcRepList.getEndBranchLabels()
                                        .get(indexLabel)
                                + "_"
                                + config.getDouble(ConfigItems.PROBABILITY_OF_EXCEEDANCE
                                        .name())
                                * 100
                                + "%"
                                + config.getString(ConfigItems.INVESTIGATION_TIME
                                        .name()) + "yr.dat";
                saveGroundMotionMapToAsciiFile(outfile, groundMotionMap,
                        hcRepList.getHcRepList().get(0).getGridNode());
                indexLabel = indexLabel + 1;
            }
        }
        if (config.getBoolean(ConfigItems.MEAN_HAZARD_CURVES.name())) {
            GEMHazardCurveRepository meanHazardCurves =
                    hcRepList.getMeanHazardCurves();
            String outfile =
                    config.getString(ConfigItems.OUTPUT_DIR.name())
                            + "meanHazardCurves.dat";
            saveHazardCurveRepositoryToAsciiFile(outfile, meanHazardCurves);
        }
        if (config.getBoolean(ConfigItems.INDIVIDUAL_HAZARD_CURVES.name())) {
            String outfile =
                    config.getString(ConfigItems.OUTPUT_DIR.name())
                            + "individualHazardCurves.dat";
            saveHazardCurveRepositoryListToAsciiFile(outfile, hcRepList);
        }

    } // doCalculationThroughMonteCarloApproach()

    private void doFullCalculation() throws IOException {
        logger.info("Performing full calculation. \n");
        // System.out.println("Performing full calculation. \n");
        // load ERF logic tree data
        ErfLogicTreeData erfLogicTree = createErfLogicTreeData();
        // load GMPE logic tree data
        GmpeLogicTreeData gmpeLogicTree = createGmpeLogicTreeData(config);
        // compute ERF logic tree end-branch models
        HashMap<String, ArrayList<GEMSourceData>> endBranchModels =
                computeErfLogicTreeEndBrancheModels(erfLogicTree
                        .getErfLogicTree());
        // log info
        logger.info("ERF logic tree end branch models (total number: "
                + endBranchModels.keySet().size() + ").\n");
        // System.out.println("ERF logic tree end branch models (total number: "
        // + endBranchModels.keySet().size()
        // + ").\n");
        Iterator<String> erfEndBranchLabelIter =
                endBranchModels.keySet().iterator();
        while (erfEndBranchLabelIter.hasNext()) {
            String erfEndBranchLabel = erfEndBranchLabelIter.next();
            logger.info("End branch label: " + erfEndBranchLabel + "\n");
            // System.out.println("End branch label: " + erfEndBranchLabel +
            // "\n");
        } // while
          // compute gmpe logic tree end-branch models
        HashMap<String, HashMap<TectonicRegionType, ScalarIntensityMeasureRelationshipAPI>> gmpeEndBranchModel =
                computeGmpeLogicTreeEndBrancheModels(gmpeLogicTree
                        .getGmpeLogicTreeHashMap());
        // log info
        logger.info("GMPE logic tree end branch models (total number: "
                + gmpeEndBranchModel.keySet().size() + ").\n");
        // System.out.println("GMPE logic tree end branch models (total number: "
        // + gmpeEndBranchModel.keySet().size()
        // + ").\n");
        Iterator<String> gmpeEndBranchLabelIter =
                gmpeEndBranchModel.keySet().iterator();
        while (gmpeEndBranchLabelIter.hasNext()) {
            String gmpeEndBranchLabel = gmpeEndBranchLabelIter.next();
            logger.info("End branch label: " + gmpeEndBranchLabel);
            // System.out.println("End branch label: " + gmpeEndBranchLabel);
            Iterator<TectonicRegionType> trtIter =
                    gmpeEndBranchModel.get(gmpeEndBranchLabel).keySet()
                            .iterator();
            while (trtIter.hasNext()) {
                TectonicRegionType trt = trtIter.next();
                logger.info("                  Tectonic region type: "
                        + trt.toString()
                        + " --> GMPE: "
                        + gmpeEndBranchModel.get(gmpeEndBranchLabel).get(trt)
                                .getName());
                // System.out.println("                  Tectonic region type: "
                // + trt.toString() + " --> GMPE: "
                // +
                // gmpeEndBranchModel.get(gmpeEndBranchLabel).get(trt).getName());
            } // while
              // TODO:
              // O.k., here, the intention is to insert a one line gap after
              // a "block" logging messages. But is this the way?
            logger.info("\n");
            // System.out.println("\n");
        } // while gmpeEndBranchLabelIter
          // instantiate the repository for the results
        GEMHazardCurveRepositoryList hcRepList =
                new GEMHazardCurveRepositoryList();
        // sites for calculation
        ArrayList<Site> sites = createSiteList(config);
        // number of threads
        int numThreads = config.getInt(ConfigItems.NUMBER_OF_PROCESSORS.name());
        // IML list
        ArbitrarilyDiscretizedFunc imlList =
                CalculatorConfigHelper.makeImlList(config);
        // maximum integration distance
        double maxDist = config.getDouble(ConfigItems.MAXIMUM_DISTANCE.name());
        // loop over ERF end-branch models
        Iterator<String> endBranchLabels = endBranchModels.keySet().iterator();
        while (endBranchLabels.hasNext()) {
            // current erf end-branch model label
            String erfLabel = endBranchLabels.next();
            logger.info("Processing end-branch model: " + erfLabel);
            // System.out.println("Processing end-branch model: " + erfLabel);
            // instantiate GEM1ERF with the source model corresponding
            // to the current label
            GEM1ERF erf = new GEM1ERF(endBranchModels.get(erfLabel));
            // set ERF parameters
            setGEM1ERFParams(erf, config);
            // loop over GMPE end-branch models
            Iterator<String> gmpeEndBranchLabels =
                    gmpeEndBranchModel.keySet().iterator();
            while (gmpeEndBranchLabels.hasNext()) {
                String gmpeLabel = gmpeEndBranchLabels.next();
                logger.info("Processing gmpe end-branch model: " + gmpeLabel);
                // do calculation
                GemComputeHazard compHaz =
                        new GemComputeHazard(numThreads, sites, erf,
                                gmpeEndBranchModel.get(gmpeLabel), imlList,
                                maxDist);
                // store results
                hcRepList.add(compHaz.getValues(), erfLabel + "-" + gmpeLabel);
            } // while gmpeEndBranchLabels
              // create the requested output
            if (config.getBoolean(ConfigItems.MEAN_GROUND_MOTION_MAP.name())) {
                // calculate mean hazard map for the given prob of exceedance
                ArrayList<Double> meanGroundMotionMap =
                        hcRepList
                                .getMeanGroundMotionMap(
                                        config.getDouble(ConfigItems.PROBABILITY_OF_EXCEEDANCE
                                                .name()), erfLogicTree
                                                .getErfLogicTree(),
                                        gmpeLogicTree.getGmpeLogicTreeHashMap());
                // save mean ground motion map
                String outfile =
                        config.getString(ConfigItems.OUTPUT_DIR.name())
                                + "meanGroundMotionMap_"
                                + config.getDouble(ConfigItems.PROBABILITY_OF_EXCEEDANCE
                                        .name())
                                * 100
                                + "%"
                                + config.getString(ConfigItems.INVESTIGATION_TIME
                                        .name()) + "yr.dat";
                saveGroundMotionMapToAsciiFile(outfile, meanGroundMotionMap,
                        hcRepList.getHcRepList().get(0).getGridNode());
            }
            if (config.getBoolean(ConfigItems.INDIVIDUAL_GROUND_MOTION_MAP
                    .name())) {
                // loop over end-branches
                int indexLabel = 0;
                for (GEMHazardCurveRepository hcRep : hcRepList.getHcRepList()) {
                    // calculate ground motion map
                    ArrayList<Double> groundMotionMap =
                            hcRep.getHazardMap(config
                                    .getDouble(ConfigItems.PROBABILITY_OF_EXCEEDANCE
                                            .name()));
                    // define file name
                    String outfile =
                            config.getString(ConfigItems.OUTPUT_DIR.name())
                                    + "groundMotionMap_"
                                    + hcRepList.getEndBranchLabels().get(
                                            indexLabel)
                                    + "_"
                                    + config.getDouble(ConfigItems.PROBABILITY_OF_EXCEEDANCE
                                            .name())
                                    * 100
                                    + "%"
                                    + config.getString(ConfigItems.INVESTIGATION_TIME
                                            .name()) + "yr.dat";
                    saveGroundMotionMapToAsciiFile(outfile, groundMotionMap,
                            hcRepList.getHcRepList().get(0).getGridNode());
                    indexLabel = indexLabel + 1;
                } // for GEMHazardCurveRepository
            }
            if (config.getBoolean(ConfigItems.MEAN_HAZARD_CURVES.name())) {
                GEMHazardCurveRepository meanHazardCurves =
                        hcRepList.getMeanHazardCurves(
                                erfLogicTree.getErfLogicTree(),
                                gmpeLogicTree.getGmpeLogicTreeHashMap());
                String outfile =
                        config.getString(ConfigItems.OUTPUT_DIR.name())
                                + "meanHazardCurves.dat";
                saveHazardCurveRepositoryToAsciiFile(outfile, meanHazardCurves);
            }
            if (config.getBoolean(ConfigItems.INDIVIDUAL_HAZARD_CURVES.name())) {
                String outfile =
                        config.getString(ConfigItems.OUTPUT_DIR.name())
                                + "individualHazardCurves.dat";
                saveHazardCurveRepositoryListToAsciiFile(outfile, hcRepList);
            }
        } // while endBranchLabels
    } // doFullCalculation()

    private Map<Site, Double>
            doProbabilisticEventBasedCalcThroughMonteCarloLogicTreeSampling()
                    throws IOException {
        logger.info("Performing calculation probabilistic event based"
                + "through Monte Carlo Approach.\n");
        Map<Site, Double> groundMotionMap = null;
        ArrayList<Site> sites = createSiteList(config);
        // load ERF logic tree data
        ErfLogicTreeData erfLogicTree = createErfLogicTreeData();
        // load GMPE logic tree data
        GmpeLogicTreeData gmpeLogicTree = createGmpeLogicTreeData(config);
        int numberOfRealization =
                config.getInt(ConfigItems.NUMBER_OF_HAZARD_CURVE_CALCULATIONS
                        .name());
        int numberOfSeismicityHistories =
                config.getInt(ConfigItems.NUMBER_OF_SEISMICITY_HISTORIES.name());
        for (int i = 0; i < numberOfRealization; ++i) {
            // GEM1ERF erf =
            // sampleGemLogicTreeERF(erfLogicTree.getErfLogicTree(),
            // config);
            /* TODO: For the moment select the first GMPE */
            HashMap<TectonicRegionType, ScalarIntensityMeasureRelationshipAPI> mapGmpe =
                    sampleGemLogicTreeGMPE(
                            gmpeLogicTree.getGmpeLogicTreeHashMap(), 0L);
            EqkRupForecast eqkRupForecast =
                    sampleGemLogicTreeERF(erfLogicTree.getErfLogicTree());
            ArrayList<ArrayList<EqkRupture>> seismicityHistories =
                    StochasticEventSetGenerator
                            .getMultipleStochasticEventSetsFromPoissonianERF(
                                    eqkRupForecast,
                                    numberOfSeismicityHistories, getRandom());
            for (int j = 0; j < numberOfSeismicityHistories; ++j) {
                for (int k = 0; k < seismicityHistories.get(j).size(); ++k) {
                    EqkRupture eqkRupture = seismicityHistories.get(j).get(k);
                    TectonicRegionType tectonicRegionType =
                            eqkRupture.getTectRegType();
                    ScalarIntensityMeasureRelationshipAPI attenRel =
                            mapGmpe.get(tectonicRegionType);
                    groundMotionMap =
                            GroundMotionFieldCalculator
                                    .getStochasticGroundMotionField(attenRel,
                                            eqkRupture, sites, getRandom());
                } // for seismicityHistories
            } // for numberOfSeismicityHistories
        } // for numberOfRealization
        return groundMotionMap;
    } // doProbabilisticEventBasedCalcThroughMonteCarloLogicTreeSampling ()

    private Map<Site, Double>
            doProbabilisticEventBasedCalcForAllLogicTreeEndBranches()
                    throws IOException {
        logger.info("Performing calculation probabilistic event based"
                + " for all logic tree branches.\n");
        Map<Site, Double> groundMotionMap = null;
        ArrayList<Site> sites = createSiteList(config);
        // load ERF logic tree data
        ErfLogicTreeData erfLogicTree = createErfLogicTreeData();
        // load GMPE logic tree data
        GmpeLogicTreeData gmpeLogicTree = createGmpeLogicTreeData(config);
        int numberOfRealization =
                config.getInt(ConfigItems.NUMBER_OF_HAZARD_CURVE_CALCULATIONS
                        .name());
        int numberOfSeismicityHistories =
                config.getInt(ConfigItems.NUMBER_OF_SEISMICITY_HISTORIES.name());
        // compute ERF logic tree end-branch models
        HashMap<String, ArrayList<GEMSourceData>> endBranchModels =
                computeErfLogicTreeEndBrancheModels(erfLogicTree
                        .getErfLogicTree());
        // compute gmpe logic tree end-branch models
        HashMap<String, HashMap<TectonicRegionType, ScalarIntensityMeasureRelationshipAPI>> gmpeEndBranchModel =
                computeGmpeLogicTreeEndBrancheModels(gmpeLogicTree
                        .getGmpeLogicTreeHashMap());
        for (int i = 0; i < endBranchModels.size(); ++i) {
            // loop over ERF end branches
            ArrayList<GEMSourceData> erfBranch = endBranchModels.get(i);
            EqkRupForecast eqkRupForecast =
                    sampleGemLogicTreeERF(erfLogicTree.getErfLogicTree());
            ArrayList<ArrayList<EqkRupture>> seismicityHistories =
                    StochasticEventSetGenerator
                            .getMultipleStochasticEventSetsFromPoissonianERF(
                                    eqkRupForecast,
                                    numberOfSeismicityHistories, getRandom());
            Set<String> keySet = gmpeEndBranchModel.keySet();
            for (String gmpeMapName : keySet) {
                // loop over GMPE end branches
                Map<TectonicRegionType, ScalarIntensityMeasureRelationshipAPI> mapGmpe =
                        gmpeEndBranchModel.get(gmpeMapName);
                for (int j = 0; j < numberOfSeismicityHistories; ++j) {
                    // loop over seismicity histories
                    for (int k = 0; k < seismicityHistories.get(j).size(); ++k) {
                        // loop over ruptures
                        EqkRupture eqkRupture =
                                seismicityHistories.get(j).get(k);
                        ScalarIntensityMeasureRelationshipAPI attenRel =
                                mapGmpe.get(eqkRupture.getTectRegType());
                        groundMotionMap =
                                GroundMotionFieldCalculator
                                        .getStochasticGroundMotionField(
                                                attenRel, eqkRupture, sites,
                                                getRandom());
                    } // for seismicityHistorities
                } // for numberOfSeismicityHistories
            } // for key set with gmpe map names
        } // for endBranchModels
        return groundMotionMap;
    } // doProbabilisticEventBasedCalcForAllLogicTreeEndBranches()

    /**
     * @param gmpeLogicTreeHashMap
     *            : this is an hash map relating a set of tectonic settings with
     *            a set of logic trees for gmpes. The idea is the user can
     *            define, for each tectonic setting, a different logic tree for
     *            the gmpes.
     * @return an hash map relating an end branch label with an hash map that
     *         relates different tectonic settings with different gmpes. For
     *         instance if there are two logic tree for gmpes: Stable Region
     *         (branch 1: D&M2008, weight: 0.5; branch 2: M&P2008, weight: 0.5)
     *         Active Region (branch 1: B&A2008, weight: 0.5; branch 2: C&B2008,
     *         weight: 0.5) then the method will result in a hash map containing
     *         four end branch labels: Stable Region_1-ActiveRegion_1 (referring
     *         to an hash map: {(Stable Region: D&M2008),(Active Region:
     *         B&A2008)} Stable Region_1-ActiveRegion_2 (referring to an hash
     *         map: {(Stable Region: D&M2008),(Active Region: C&B2008)} Stable
     *         Region_2-ActiveRegion_1 (referring to an hash map: {(Stable
     *         Region: M&P2008),(Active Region: B&A2008)} Stable
     *         Region_2-ActiveRegion_2 (referring to an hash map: {(Stable
     *         Region: M&P2008),(Active Region: C&B2008)} NOTE: the major
     *         assumption in this method is that the logic tree for the Gmpes
     *         contains only one branching level.
     */
    private
            HashMap<String, HashMap<TectonicRegionType, ScalarIntensityMeasureRelationshipAPI>>
            computeGmpeLogicTreeEndBrancheModels(
                    HashMap<TectonicRegionType, LogicTree<ScalarIntensityMeasureRelationshipAPI>> gmpeLogicTreeHashMap) {
        // make deep copy
        HashMap<TectonicRegionType, LogicTree<ScalarIntensityMeasureRelationshipAPI>> gmpeLogicTreeHashMapCopy =
                (HashMap<TectonicRegionType, LogicTree<ScalarIntensityMeasureRelationshipAPI>>) UnoptimizedDeepCopy
                        .copy(gmpeLogicTreeHashMap);
        // hash map containing gmpe end branch models
        HashMap<String, HashMap<TectonicRegionType, ScalarIntensityMeasureRelationshipAPI>> endBranchModels =
                new HashMap<String, HashMap<TectonicRegionType, ScalarIntensityMeasureRelationshipAPI>>();
        // tectonic region types
        Iterator<TectonicRegionType> trtIter =
                gmpeLogicTreeHashMapCopy.keySet().iterator();
        ArrayList<TectonicRegionType> trtList =
                new ArrayList<TectonicRegionType>();
        while (trtIter.hasNext()) {
            trtList.add(trtIter.next());
        }
        // load gmpe models from first tectonic region type
        if (endBranchModels.isEmpty()) {
            // number of branches for the first tectonic region type
            int numBranch =
                    gmpeLogicTreeHashMapCopy.get(trtList.get(0))
                            .getBranchingLevel(0).getBranchList().size();
            // loop over branches
            for (int i = 0; i < numBranch; i++) {
                // get current branch
                LogicTreeBranch branch =
                        gmpeLogicTreeHashMapCopy.get(trtList.get(0))
                                .getBranchingLevel(0).getBranch(i);
                // define label from branch ID number
                String label =
                        trtList.get(0) + "_"
                                + Integer.toString(branch.getRelativeID());
                // get gmpe
                ScalarIntensityMeasureRelationshipAPI gmpe =
                        gmpeLogicTreeHashMapCopy.get(trtList.get(0)).getEBMap()
                                .get(Integer.toString(branch.getRelativeID()));
                HashMap<TectonicRegionType, ScalarIntensityMeasureRelationshipAPI> newHashMap =
                        new HashMap<TectonicRegionType, ScalarIntensityMeasureRelationshipAPI>();
                newHashMap.put(trtList.get(0), gmpe);
                // save in the hash map
                endBranchModels.put(label, newHashMap);
            }
            // remove processed tectonic setting
            gmpeLogicTreeHashMapCopy.remove(trtList.get(0));
            trtList.remove(0);
        }
        if (!endBranchModels.isEmpty()) {
            // while there are additional tectonic settings
            while (!gmpeLogicTreeHashMapCopy.keySet().isEmpty()) {
                // loop over current end branch models
                Iterator<String> endBranchModelLabels =
                        endBranchModels.keySet().iterator();
                ArrayList<String> labels = new ArrayList<String>();
                while (endBranchModelLabels.hasNext())
                    labels.add(endBranchModelLabels.next());
                for (String label : labels) {
                    // number of branches in the first branching level of the
                    // current tectonic setting
                    int numBranch =
                            gmpeLogicTreeHashMapCopy.get(trtList.get(0))
                                    .getBranchingLevel(0).getBranchList()
                                    .size();
                    // loop over branches
                    for (int i = 0; i < numBranch; i++) {
                        // get current branch
                        LogicTreeBranch branch =
                                gmpeLogicTreeHashMapCopy.get(trtList.get(0))
                                        .getBranchingLevel(0).getBranch(i);
                        // new label
                        String newLabel =
                                label + "-" + trtList.get(0) + "_"
                                        + branch.getRelativeID();
                        // get gmpe
                        ScalarIntensityMeasureRelationshipAPI gmpe =
                                gmpeLogicTreeHashMapCopy
                                        .get(trtList.get(0))
                                        .getEBMap()
                                        .get(Integer.toString(branch
                                                .getRelativeID()));
                        // add tectonic setting - gmpe
                        // current end branch model
                        HashMap<TectonicRegionType, ScalarIntensityMeasureRelationshipAPI> newHashMap =
                                new HashMap<TectonicRegionType, ScalarIntensityMeasureRelationshipAPI>();
                        // copy previous entries
                        Iterator<TectonicRegionType> iterTrt =
                                endBranchModels.get(label).keySet().iterator();
                        while (iterTrt.hasNext()) {
                            TectonicRegionType trt = iterTrt.next();
                            ScalarIntensityMeasureRelationshipAPI ar =
                                    endBranchModels.get(label).get(trt);
                            newHashMap.put(trt, ar);
                        }
                        // add new entry
                        newHashMap.put(trtList.get(0), gmpe);
                        // add new entry in the end branch hash map
                        endBranchModels.put(newLabel, newHashMap);
                    }
                    // from the hash map remove the entry corresponding
                    // to the current model
                    endBranchModels.remove(label);
                } // end loop over current end-branch models
                  // remove processed tectonic setting
                gmpeLogicTreeHashMapCopy.remove(trtList.get(0));
                trtList.remove(0);
            } // end while !gmpeLogicTreeHashMapCopy.keySet().isEmpty()
        } // end if !endBranchModels.isEmpty()
        return endBranchModels;
    } // computeGmpeLogicTreeEndBranchModels()

    private HashMap<String, ArrayList<GEMSourceData>>
            computeErfLogicTreeEndBrancheModels(
                    LogicTree<ArrayList<GEMSourceData>> erfLogicTree) {
        // make deep copy
        LogicTree<ArrayList<GEMSourceData>> erfLogicTreeCopy =
                (LogicTree<ArrayList<GEMSourceData>>) UnoptimizedDeepCopy
                        .copy(erfLogicTree);
        HashMap<String, ArrayList<GEMSourceData>> endBranchModels =
                new HashMap<String, ArrayList<GEMSourceData>>();
        // load source models from first branching level
        if (endBranchModels.isEmpty()) {
            // number of branches in the first branching level
            int numBranch =
                    erfLogicTreeCopy.getBranchingLevel(0).getBranchList()
                            .size();
            // loop over branches of the first branching level
            for (int i = 0; i < numBranch; i++) {
                // get current branch
                LogicTreeBranch branch =
                        erfLogicTreeCopy.getBranchingLevel(0).getBranch(i);
                // define label from branch ID number
                String label = Integer.toString(branch.getRelativeID());
                // read the corresponding source model
                String sourceName =
                        configFilesPath() + branch.getNameInputFile();

                ArrayList<GEMSourceData> srcList =
                        new InputModelData(sourceName,
                                config.getDouble(ConfigItems.WIDTH_OF_MFD_BIN
                                        .name())).getSourceList();
                // save in the hash map
                endBranchModels.put(label, srcList);
            }
            // remove processed branching level
            erfLogicTreeCopy.getBranchingLevelsList().remove(0);
        }
        // if the hash map already contains the models from the
        // first branching levels go through the remaining
        // branching levels (if they exist) and create the new models
        if (!endBranchModels.isEmpty()) {
            // while there are additional branching levels
            while (!erfLogicTreeCopy.getBranchingLevelsList().isEmpty()) {
                // loop over current end branch models
                Iterator<String> endBranchModelLabels =
                        endBranchModels.keySet().iterator();
                ArrayList<String> labels = new ArrayList<String>();
                while (endBranchModelLabels.hasNext())
                    labels.add(endBranchModelLabels.next());
                for (String label : labels) {
                    // current end branch model
                    ArrayList<GEMSourceData> srcList =
                            endBranchModels.get(label);
                    // from the current end branch model create
                    // models corresponding to the branches in
                    // the first branching level of the current logic tree
                    // number of branches in the first branching level
                    int numBranch =
                            erfLogicTreeCopy.getBranchingLevel(0)
                                    .getBranchList().size();
                    // loop over branches of the first branching level
                    for (int i = 0; i < numBranch; i++) {
                        // get current branch
                        LogicTreeBranch branch =
                                erfLogicTreeCopy.getBranchingLevel(0)
                                        .getBranch(i);
                        // new label
                        String newLabel = label + "_" + branch.getRelativeID();
                        // new source model
                        ArrayList<GEMSourceData> newSrcList =
                                applyRuleToSourceList(srcList, branch.getRule());
                        // add new entry
                        endBranchModels.put(newLabel, newSrcList);
                    }
                    // from the hash map remove the entry corresponding
                    // to the current model
                    endBranchModels.remove(label);
                } // end loop over current end-branch models
                  // remove processed branching level
                erfLogicTreeCopy.getBranchingLevelsList().remove(0);
            } // end while !erfLogicTreeCopy.getBranchingLevelsList().isEmpty()
        } // end if !endBranchModels.isEmpty()
        return endBranchModels;
    }

    private void saveGroundMotionMapToAsciiFile(String outfile,
            ArrayList<Double> map, ArrayList<Site> siteList) {
        try {
            FileOutputStream oOutFIS = new FileOutputStream(outfile);
            BufferedOutputStream oOutBIS = new BufferedOutputStream(oOutFIS);
            BufferedWriter oWriter =
                    new BufferedWriter(new OutputStreamWriter(oOutBIS));
            // loop over grid points
            for (int i = 0; i < siteList.size(); i++) {
                double lon = siteList.get(i).getLocation().getLongitude();
                double lat = siteList.get(i).getLocation().getLatitude();
                double gmv = map.get(i);
                oWriter.write(String.format("%+8.4f %+7.4f %7.4e \n", lon, lat,
                        gmv));
            }
            oWriter.close();
            oOutBIS.close();
            oOutFIS.close();
        } catch (FileNotFoundException e) {
            // TODO Auto-generated catch block
            e.printStackTrace();
        } catch (IOException e) {
            // TODO Auto-generated catch block
            e.printStackTrace();
        }
    } // saveGroundMotionMapToGMTAsciiFile()

    private static void saveHazardCurveRepositoryListToAsciiFile(
            String outfile, GEMHazardCurveRepositoryList hazardCurves) {
        try {
            FileOutputStream oOutFIS = new FileOutputStream(outfile);
            BufferedOutputStream oOutBIS = new BufferedOutputStream(oOutFIS);
            BufferedWriter oWriter =
                    new BufferedWriter(new OutputStreamWriter(oOutBIS));
            // first line contains ground motion values
            // loop over ground motion values
            oWriter.write(String.format("%8s %8s ", " ", " "));
            for (int igmv = 0; igmv < hazardCurves.getHcRepList().get(0)
                    .getGmLevels().size(); igmv++) {
                double gmv =
                        hazardCurves.getHcRepList().get(0).getGmLevels()
                                .get(igmv);
                gmv = Math.exp(gmv);
                oWriter.write(String.format("%7.4e ", gmv));
            } // for
            oWriter.write("\n");
            // loop over grid points
            for (int igp = 0; igp < hazardCurves.getHcRepList().get(0)
                    .getNodesNumber(); igp++) {
                // loop over hazard curve realizations
                for (int ihc = 0; ihc < hazardCurves.getHcRepList().size(); ihc++) {
                    double lat =
                            hazardCurves.getHcRepList().get(0).getGridNode()
                                    .get(igp).getLocation().getLatitude();
                    double lon =
                            hazardCurves.getHcRepList().get(0).getGridNode()
                                    .get(igp).getLocation().getLongitude();
                    oWriter.write(String.format("%+8.4f %+7.4f ", lon, lat));
                    GEMHazardCurveRepository hcRep =
                            hazardCurves.getHcRepList().get(ihc);
                    // loop over ground motion values
                    for (int igmv = 0; igmv < hcRep.getGmLevels().size(); igmv++) {
                        double probEx = hcRep.getProbExceedanceList(igp)[igmv];
                        oWriter.write(String.format("%7.4e ", probEx));
                    } // for
                    oWriter.write("\n");
                } // for
            } // for
            oWriter.close();
            oOutBIS.close();
            oOutFIS.close();
        } catch (FileNotFoundException e) {
            // TODO use log4j
            File tmp =
                    new File(System.getProperties().getProperty("user.home"));

            e.printStackTrace();
        } catch (IOException e) {
            // TODO use log4j
            e.printStackTrace();
        }
    } // saveHazardCurves()

    private static void saveHazardCurveRepositoryToAsciiFile(String outfile,
            GEMHazardCurveRepository rep) {
        try {
            FileOutputStream oOutFIS = new FileOutputStream(outfile);
            BufferedOutputStream oOutBIS = new BufferedOutputStream(oOutFIS);
            BufferedWriter oWriter =
                    new BufferedWriter(new OutputStreamWriter(oOutBIS));
            // first line contains ground motion values
            // loop over ground motion values
            oWriter.write(String.format("%8s %8s ", " ", " "));
            for (int igmv = 0; igmv < rep.getGmLevels().size(); igmv++) {
                double gmv = rep.getGmLevels().get(igmv);
                gmv = Math.exp(gmv);
                oWriter.write(String.format("%7.4e ", gmv));
            } // for
            oWriter.write("\n");
            // loop over grid points
            for (int igp = 0; igp < rep.getNodesNumber(); igp++) {
                double lat =
                        rep.getGridNode().get(igp).getLocation().getLatitude();
                double lon =
                        rep.getGridNode().get(igp).getLocation().getLongitude();
                oWriter.write(String.format("%+8.4f %+7.4f ", lon, lat));
                // loop over ground motion values
                for (int igmv = 0; igmv < rep.getGmLevels().size(); igmv++) {
                    double probEx = rep.getProbExceedanceList(igp)[igmv];
                    oWriter.write(String.format("%7.4e ", probEx));
                } // for
                oWriter.write("\n");
            } // for
            oWriter.close();
            oOutBIS.close();
            oOutFIS.close();
        } catch (FileNotFoundException e) {
            // TODO use log4j
            e.printStackTrace();
        } catch (IOException e) {
            // TODO use log4j
            e.printStackTrace();
        }
    } // saveFractiles()

    private static ArrayList<Site> createSiteList(Configuration calcConfig) {
        // arraylist of sites storing locations where hazard curves must be
        // calculated
        ArrayList<Site> sites = new ArrayList<Site>();
        // create gridded region from borders coordinates and grid spacing
        // GriddedRegion gridReg = new
        // GriddedRegion(calcConfig.getRegionBoundary(),BorderType.MERCATOR_LINEAR,calcConfig.getGridSpacing(),null);
        LocationList locations =
                CalculatorConfigHelper.makeRegionboundary(calcConfig);
        // old style: "properties" - going to be deleted
        // double gridSpacing =
        // Double.parseDouble(calcConfig.getProperty(ConfigItems.REGION_GRID_SPACING.name()));
        double gridSpacing =
                calcConfig.getDouble(ConfigItems.REGION_GRID_SPACING.name());
        GriddedRegion gridReg =
                new GriddedRegion(locations, BorderType.MERCATOR_LINEAR,
                        gridSpacing, null);
        // get list of locations in the region
        LocationList locList = gridReg.getNodeList();
        // store locations as sites
        Iterator<Location> iter = locList.iterator();
        while (iter.hasNext()) {
            Site site = new Site(iter.next());
            site.addParameter(new DoubleParameter(Vs30_Param.NAME, calcConfig
                    .getDouble(ConfigItems.REFERENCE_VS30_VALUE.name())));
            site.addParameter(new DoubleParameter(
                    DepthTo2pt5kmPerSecParam.NAME,
                    calcConfig
                            .getDouble(ConfigItems.REFERENCE_DEPTH_TO_2PT5KM_PER_SEC_PARAM
                                    .name())));
            sites.add(site);
        }
        // return array list of sites
        return sites;
    } // createSiteList()

    public GEM1ERF sampleGemLogicTreeERF(
            LogicTreeAPI<ArrayList<GEMSourceData>> ltERF) {
        // erf to be returned
        GEM1ERF erf = null;
        // array list of sources that will contain the samples sources
        ArrayList<GEMSourceData> srcList = new ArrayList<GEMSourceData>();
        // number of branching levels in the logic tree
        int numBranchingLevels = ltERF.getBranchingLevelsList().size();
        // sample first branching level to get the starting source model
        int branchNumber = ltERF.sampleBranchingLevel(0, getRandom());
        // get the corresponding branch (the -1 is needed because branchNumber
        // is the
        // number of the branch (starting from 1) and not the index of the
        // branch
        LogicTreeBranch branch =
                ltERF.getBranchingLevel(0).getBranch(branchNumber - 1);
        if (branch.getNameInputFile() != null) {
            String sourceName = configFilesPath() + branch.getNameInputFile();

            InputModelData inputModelData =
                    new InputModelData(sourceName,
                            config.getDouble(ConfigItems.WIDTH_OF_MFD_BIN
                                    .name()));
            // load sources
            srcList = inputModelData.getSourceList();
        } else {
            String msg =
                    "The first branching level of the ERF logic tree does"
                            + " not contain a source model!!\n"
                            + "Please correct your input!\n Execution stopped!";
            logger.info(msg);
            throw new IllegalArgumentException(msg);
        }
        // loop over sources
        // source index
        int sourceIndex = 0;
        for (GEMSourceData src : srcList) {
            // for each source, loop over remaining branching levels and apply
            // uncertainties
            for (int i = 1; i < numBranchingLevels; i++) {
                // sample the current branching level
                branchNumber = ltERF.sampleBranchingLevel(i, getRandom());
                // get the sampled branch
                branch = ltERF.getBranchingLevel(i).getBranch(branchNumber - 1);
                if (branch.getRule() != null) {
                    // at the moment we apply rules to all source typologies. In
                    // the future we may want
                    // to apply some filter (i.e. apply rule to this source type
                    // only...)
                    // if area source
                    if (src instanceof GEMAreaSourceData) {
                        // replace the old source with the new source
                        // accordingly to the rule
                        srcList.set(
                                sourceIndex,
                                applyRuleToAreaSource((GEMAreaSourceData) src,
                                        branch.getRule()));
                    }
                    // if point source
                    if (src instanceof GEMPointSourceData) {
                        // replace the old source with the new source
                        // accordingly to the rule
                        srcList.set(
                                sourceIndex,
                                applyRuleToPointSource(
                                        (GEMPointSourceData) src,
                                        branch.getRule()));
                    }
                    // if fault source
                    if (src instanceof GEMFaultSourceData) {
                        // replace the old source with the new source
                        // accordingly to the rule
                        srcList.set(
                                sourceIndex,
                                applyRuleToFaultSource(
                                        (GEMFaultSourceData) src,
                                        branch.getRule()));
                    }
                    // if subduction source
                    if (src instanceof GEMSubductionFaultSourceData) {
                        // replace the old source with the new source
                        // accordingly to the rule
                        srcList.set(
                                sourceIndex,
                                applyRuleToSubductionFaultSource(
                                        (GEMSubductionFaultSourceData) src,
                                        branch.getRule()));
                    }
                } else {
                    // rule is not defined:
                    String msg =
                            "No rule is defined at branching level: " + i
                                    + "\n" + "Please correct your input!\n"
                                    + "Execution stopped!";
                    logger.info(msg);
                    throw new IllegalArgumentException(msg);
                } // end if no rule is defined
            } // end loop over branching levels
            sourceIndex = sourceIndex + 1;
        } // end loop over sources
          // instantiate ERF
        erf = new GEM1ERF(srcList);
        // set ERF parameters
        setGEM1ERFParams(erf, config);
        return erf;
    } // sampleGemLogicTreeERF()

    public void sampleAndSaveERFTree(Cache cache, String key)
            throws IOException {
        int N =
                config.getInt(ConfigItems.NUMBER_OF_HAZARD_CURVE_CALCULATIONS
                        .name());
        long seed = config.getLong(ConfigItems.ERFLT_RANDOM_SEED.name(), 0);
        logger.warn("Random seed for ERFLT is " + Long.toString(seed));
        List<ArrayList<GEMSourceData>> sources =
                sampleSourceModelLogicTree(createErfLogicTreeData()
                        .getErfLogicTree(), N, seed);
        JsonSerializer.serializeSourceList(cache, key, sources.get(0));
    }

    public void sampleAndSaveGMPETree(Cache cache, String key)
            throws IOException {
        long seed = config.getLong(ConfigItems.GMPELT_RANDOM_SEED.name(), 0);
        logger.warn("Random seed for GMPELT is " + Long.toString(seed));
        HashMap<TectonicRegionType, ScalarIntensityMeasureRelationshipAPI> gmpe_map =
                sampleGemLogicTreeGMPE(createGmpeLogicTreeData(config)
                        .getGmpeLogicTreeHashMap(), seed);

        GsonBuilder gson = new GsonBuilder();
        gson.registerTypeAdapter(ScalarIntensityMeasureRelationshipAPI.class,
                new ScalarIMRJsonAdapter());

        Type hashType =
                new TypeToken<HashMap<TectonicRegionType, ScalarIntensityMeasureRelationshipAPI>>() {
                }.getType();
        logger.debug("GMPE HASHMAP: " + gmpe_map);
        String json = gson.create().toJson(gmpe_map, hashType);
        cache.set(key, json);
    }

    /**
     * Generate N source models (each represented by an array list of
     * GEMSourceData objects), by randomly sampling the source model logic tree.
     * 
     * @param lt
     *            : source model logic tree
     * @param N
     *            : number of models to be generated
     * @param seed
     *            : seed number for the random number generator
     * @return
     */
    public List<ArrayList<GEMSourceData>> sampleSourceModelLogicTree(
            LogicTree<ArrayList<GEMSourceData>> lt, int N, long seed) {

        List<ArrayList<GEMSourceData>> modelList =
                new ArrayList<ArrayList<GEMSourceData>>();
        ArrayList<GEMSourceData> srcList = null;
        Random rn = null;
        if (seed != 0) {
            rn = new Random(seed);
        } else {
            rn = new Random();
        }

        for (int indexModel = 0; indexModel < N; indexModel++) {

            // sample first branching level to get the starting source model
            int branchNumber = lt.sampleBranchingLevel(0, rn);
            LogicTreeBranch branch =
                    lt.getBranchingLevel(0).getBranch(branchNumber - 1);
            if (branch.getNameInputFile() != null) {
                String sourceName =
                        configFilesPath() + branch.getNameInputFile();

                InputModelData inputModelData =
                        new InputModelData(sourceName,
                                config.getDouble(ConfigItems.WIDTH_OF_MFD_BIN
                                        .name()));
                // load sources
                srcList = inputModelData.getSourceList();
            } else {
                String msg =
                        "The first branching level of the ERF logic tree does"
                                + " not contain a source model!!\n"
                                + "Please correct your input!\n Execution stopped!";
                logger.info(msg);
                throw new IllegalArgumentException(msg);
            }

            // loop over sources
            // for each source, loop over remaining branching levels and apply
            // uncertainties
            int numBranchingLevels = lt.getBranchingLevelsList().size();
            int sourceIndex = 0;
            for (GEMSourceData src : srcList) {
                for (int i = 1; i < numBranchingLevels; i++) {
                    // sample the current branching level
                    branchNumber = lt.sampleBranchingLevel(i, rn);
                    // get the sampled branch
                    branch =
                            lt.getBranchingLevel(i).getBranch(branchNumber - 1);
                    if (branch.getRule() != null) {
                        // at the moment we apply rules to all source
                        // typologies. In
                        // the future we may want
                        // to apply some filter (i.e. apply rule to this source
                        // type
                        // only...)
                        // if area source
                        if (src instanceof GEMAreaSourceData) {
                            // replace the old source with the new source
                            // accordingly to the rule
                            srcList.set(
                                    sourceIndex,
                                    applyRuleToAreaSource(
                                            (GEMAreaSourceData) src,
                                            branch.getRule()));
                        }
                        // if point source
                        if (src instanceof GEMPointSourceData) {
                            // replace the old source with the new source
                            // accordingly to the rule
                            srcList.set(
                                    sourceIndex,
                                    applyRuleToPointSource(
                                            (GEMPointSourceData) src,
                                            branch.getRule()));
                        }
                        // if fault source
                        if (src instanceof GEMFaultSourceData) {
                            // replace the old source with the new source
                            // accordingly to the rule
                            srcList.set(
                                    sourceIndex,
                                    applyRuleToFaultSource(
                                            (GEMFaultSourceData) src,
                                            branch.getRule()));
                        }
                        // if subduction source
                        if (src instanceof GEMSubductionFaultSourceData) {
                            // replace the old source with the new source
                            // accordingly to the rule
                            srcList.set(
                                    sourceIndex,
                                    applyRuleToSubductionFaultSource(
                                            (GEMSubductionFaultSourceData) src,
                                            branch.getRule()));
                        }
                    } else {
                        // rule is not defined:
                        String msg =
                                "No rule is defined at branching level: " + i
                                        + "\n" + "Please correct your input!\n"
                                        + "Execution stopped!";
                        logger.info(msg);
                        throw new IllegalArgumentException(msg);
                    } // end if no rule is defined
                } // end loop over branching levels
                sourceIndex = sourceIndex + 1;
            } // end loop over sources
            modelList.add(srcList);
        }

        return modelList;
    }

    /**
     * This method applies an "uncertainty" rule to an area source data object
     * 
     * @param areaSrc
     *            : source data object subject to uncertainty
     * @param rule
     *            : GEMLogicTreeRule specifing parameter uncertainty
     * @return: a new GEMAreaSourceData object with the parameter subject to the
     *          uncertainty changed according to the rule. In case the rule is
     *          not recognized an error is thrown and execution stops
     */
    private static GEMAreaSourceData applyRuleToAreaSource(
            GEMAreaSourceData areaSrc, LogicTreeRule rule) {
        // define new area source
        GEMAreaSourceData newAreaSrc = areaSrc;
        // if uncertainties on GR Mmax or GR b value
        if (rule.getRuleName().toString()
                .equalsIgnoreCase(LogicTreeRuleParam.mMaxGRRelative.toString())
                || rule.getRuleName()
                        .toString()
                        .equalsIgnoreCase(
                                LogicTreeRuleParam.bGRRelative.toString())) {
            // loop over mfds
            // mfd index
            int mfdIndex = 0;
            for (IncrementalMagFreqDist mfd : areaSrc.getMagfreqDistFocMech()
                    .getMagFreqDistList()) {
                if (mfd instanceof GutenbergRichterMagFreqDist) {
                    // new mfd
                    GutenbergRichterMagFreqDist newMfdGr = null;
                    if (rule.getRuleName()
                            .toString()
                            .equalsIgnoreCase(
                                    LogicTreeRuleParam.mMaxGRRelative
                                            .toString())) {
                        // uncertainties on Mmax
                        newMfdGr =
                                applyMmaxGrRelative(
                                        (GutenbergRichterMagFreqDist) mfd,
                                        rule.getVal(), areaSrc.getName());
                    } else if (rule
                            .getRuleName()
                            .toString()
                            .equalsIgnoreCase(
                                    LogicTreeRuleParam.bGRRelative.toString())) {
                        // uncertainties on b value
                        newMfdGr =
                                applybGrRelative(
                                        (GutenbergRichterMagFreqDist) mfd,
                                        rule.getVal(), areaSrc.getName());
                    }
                    // substitute old mfd with new mfd
                    newAreaSrc.getMagfreqDistFocMech().getMagFreqDistList()[mfdIndex] =
                            newMfdGr;
                } // end if mfd is GR
                mfdIndex = mfdIndex + 1;
            } // for (loop over mfds)
              // return new area source
            return newAreaSrc;
        } else {
            // not(rule == mMaxGRRelative || == bGRRelative)
            String msg =
                    "Rule: " + rule.getRuleName().toString()
                            + " not supported.\n"
                            + "Check your input. Execution is stopped.";
            logger.info(msg);
            throw new IllegalArgumentException(msg);
        }
    } // applyRuleToAreaSource()

    /**
     * This method applies an "uncertainty" rule to a point source data object
     * 
     * @param pntSrc
     *            : source data object subject to uncertainty
     * @param rule
     *            : GEMLogicTreeRule specifing parameter uncertainty
     * @return: a new GEMPointSourceData object with the parameter subject to
     *          the uncertainty changed according to the rule. In case the rule
     *          is not recognized an error is thrown and execution stops
     */
    private static GEMPointSourceData applyRuleToPointSource(
            GEMPointSourceData pntSrc, LogicTreeRule rule) {
        // new point source
        GEMPointSourceData newPntSource = pntSrc;
        // if uncertainties on GR Mmax or GR b value
        if (rule.getRuleName().toString()
                .equalsIgnoreCase(LogicTreeRuleParam.mMaxGRRelative.toString())
                || rule.getRuleName()
                        .toString()
                        .equalsIgnoreCase(
                                LogicTreeRuleParam.bGRRelative.toString())) {
            // loop over mfds
            // mfd index
            int mfdIndex = 0;
            for (IncrementalMagFreqDist mfd : pntSrc.getHypoMagFreqDistAtLoc()
                    .getMagFreqDistList()) {
                if (mfd instanceof GutenbergRichterMagFreqDist) {
                    GutenbergRichterMagFreqDist newMfdGr = null;
                    // create new mfd by applying rule
                    if (rule.getRuleName()
                            .toString()
                            .equalsIgnoreCase(
                                    LogicTreeRuleParam.mMaxGRRelative
                                            .toString())) {
                        newMfdGr =
                                applyMmaxGrRelative(
                                        (GutenbergRichterMagFreqDist) mfd,
                                        rule.getVal(), pntSrc.getName());
                    } else if (rule
                            .getRuleName()
                            .toString()
                            .equalsIgnoreCase(
                                    LogicTreeRuleParam.bGRRelative.toString())) {
                        newMfdGr =
                                applybGrRelative(
                                        (GutenbergRichterMagFreqDist) mfd,
                                        rule.getVal(), pntSrc.getName());
                    }
                    // substitute old mfd with new mfd
                    newPntSource.getHypoMagFreqDistAtLoc().getMagFreqDistList()[mfdIndex] =
                            newMfdGr;
                } // if mfd is GR
                mfdIndex = mfdIndex + 1;
            } // for (loop over mfd)
            return newPntSource;
        } else {
            // not(rule == mMaxGRRelative || == bGRRelative)
            String msg =
                    "Rule: " + rule.getRuleName().toString()
                            + " not supported.\n"
                            + "Check your input. Execution is stopped.";
            logger.info(msg);
            throw new IllegalArgumentException(msg);
        }
    } // applyRuleToPointSource()

    /**
     * This method applies an "uncertainty" rule to a fault source data object
     * 
     * @param faultSrc
     *            : source data object subject to uncertainty
     * @param rule
     *            : GEMLogicTreeRule specifing parameter uncertainty
     * @return: a new GEMFaultSourceData object with the parameter subject to
     *          the uncertainty changed according to the rule. In case the rule
     *          is not recognized an error is thrown and execution stops
     */
    private static GEMFaultSourceData applyRuleToFaultSource(
            GEMFaultSourceData faultSrc, LogicTreeRule rule) {
        // if uncertainties on GR Mmax or GR b value
        if (rule.getRuleName().toString()
                .equalsIgnoreCase(LogicTreeRuleParam.mMaxGRRelative.toString())
                || rule.getRuleName()
                        .toString()
                        .equalsIgnoreCase(
                                LogicTreeRuleParam.bGRRelative.toString())) {
            // mfd
            IncrementalMagFreqDist mfd = faultSrc.getMfd();
            if (mfd instanceof GutenbergRichterMagFreqDist) {
                GutenbergRichterMagFreqDist newMfdGr = null;
                // create new mfd by applying rule
                if (rule.getRuleName()
                        .toString()
                        .equalsIgnoreCase(
                                LogicTreeRuleParam.mMaxGRRelative.toString())) {
                    newMfdGr =
                            applyMmaxGrRelative(
                                    (GutenbergRichterMagFreqDist) mfd,
                                    rule.getVal(), faultSrc.getName());
                } else if (rule
                        .getRuleName()
                        .toString()
                        .equalsIgnoreCase(
                                LogicTreeRuleParam.bGRRelative.toString())) {
                    newMfdGr =
                            applybGrRelative((GutenbergRichterMagFreqDist) mfd,
                                    rule.getVal(), faultSrc.getName());
                }
                // return new fault source with new mfd
                return new GEMFaultSourceData(faultSrc.getID(),
                        faultSrc.getName(), faultSrc.getTectReg(), newMfdGr,
                        faultSrc.getTrace(), faultSrc.getDip(),
                        faultSrc.getDip(), faultSrc.getSeismDepthLow(),
                        faultSrc.getSeismDepthUpp(),
                        faultSrc.getFloatRuptureFlag());
            } else {
                // mfd is not GR
                // if the uncertainty do not apply return the unchanged object
                return faultSrc;
            }
        } else {
            // not(rule == mMaxGRRelative || == bGRRelative)
            String msg =
                    "Rule: " + rule.getRuleName().toString()
                            + " not supported.\n"
                            + "Check your input. Execution is stopped.";
            logger.info(msg);
            throw new IllegalArgumentException(msg);
        }
    } // applyRuleToFaultSource()

    /**
     * This method applies an "uncertainty" rule to a subduction source data
     * object
     * 
     * @param subFaultSrc
     *            : source data object subject to uncertainty
     * @param rule
     *            : GEMLogicTreeRule specifing parameter uncertainty
     * @return: a new GEMSubductionSourceData object with the parameter subject
     *          to uncertainty changed according to the rule. In case the rule
     *          is not recognized an error is thrown and execution stops
     */
    private static
            GEMSubductionFaultSourceData
            applyRuleToSubductionFaultSource(
                    GEMSubductionFaultSourceData subFaultSrc, LogicTreeRule rule) {

        // if uncertainties on GR Mmax or GR b value
        if (rule.getRuleName().toString()
                .equalsIgnoreCase(LogicTreeRuleParam.mMaxGRRelative.toString())
                || rule.getRuleName()
                        .toString()
                        .equalsIgnoreCase(
                                LogicTreeRuleParam.bGRRelative.toString())) {

            // mfd
            IncrementalMagFreqDist mfd = subFaultSrc.getMfd();

            if (mfd instanceof GutenbergRichterMagFreqDist) {

                GutenbergRichterMagFreqDist newMfdGr = null;

                // create new mfd by applying rule
                if (rule.getRuleName()
                        .toString()
                        .equalsIgnoreCase(
                                LogicTreeRuleParam.mMaxGRRelative.toString())) {
                    newMfdGr =
                            applyMmaxGrRelative(
                                    (GutenbergRichterMagFreqDist) mfd,
                                    rule.getVal(), subFaultSrc.getName());
                } else if (rule
                        .getRuleName()
                        .toString()
                        .equalsIgnoreCase(
                                LogicTreeRuleParam.bGRRelative.toString())) {
                    newMfdGr =
                            applybGrRelative((GutenbergRichterMagFreqDist) mfd,
                                    rule.getVal(), subFaultSrc.getName());
                }

                // return new subduction fault source with the new mfd
                return new GEMSubductionFaultSourceData(subFaultSrc.getID(),
                        subFaultSrc.getName(), subFaultSrc.getTectReg(),
                        subFaultSrc.getTopTrace(),
                        subFaultSrc.getBottomTrace(), subFaultSrc.getRake(),
                        newMfdGr, subFaultSrc.getFloatRuptureFlag());

            } // end if mfd is GR
              // if uncertainty does not apply return unchanged object
            else {
                return subFaultSrc;
            }

        }// end if rule == mMaxGRRelative || == bGRRelative
        else {
            String msg =
                    "Rule: " + rule.getRuleName().toString()
                            + " not supported.\n"
                            + "Check your input. Execution is stopped.";
            logger.info(msg);
            throw new IllegalArgumentException(msg);
        }
    } // applyRuleToSubductionFaultSource()

    private static ArrayList<GEMSourceData> applyRuleToSourceList(
            ArrayList<GEMSourceData> srcList, LogicTreeRule rule) {

        ArrayList<GEMSourceData> newSrcList = new ArrayList<GEMSourceData>();

        for (GEMSourceData src : srcList) {

            if (src instanceof GEMAreaSourceData) {
                newSrcList.add(applyRuleToAreaSource((GEMAreaSourceData) src,
                        rule));
            } else if (src instanceof GEMPointSourceData) {
                newSrcList.add(applyRuleToPointSource((GEMPointSourceData) src,
                        rule));
            } else if (src instanceof GEMFaultSourceData) {
                newSrcList.add(applyRuleToFaultSource((GEMFaultSourceData) src,
                        rule));
            } else if (src instanceof GEMSubductionFaultSourceData) {
                newSrcList.add(applyRuleToSubductionFaultSource(
                        (GEMSubductionFaultSourceData) src, rule));
            }

        }

        return newSrcList;

    }

    /**
     * 
     * @param mfdGR
     *            : original magnitude frequency distribution
     * @param deltaMmax
     *            : uncertainty on maximum magnitude
     * @param areaSrc
     *            : source
     * @return
     */
    private static GutenbergRichterMagFreqDist applyMmaxGrRelative(
            GutenbergRichterMagFreqDist mfdGR, double deltaMmax,
            String sourceName) {

        // minimum magnitude
        double mMin = mfdGR.getMagLower();
        // b value
        double bVal = mfdGR.get_bValue();
        // total moment rate
        double totMoRate = mfdGR.getTotalMomentRate();
        // deltaM
        double deltaM = mfdGR.getDelta();

        // calculate new mMax value
        // old mMax value
        double mMax = mfdGR.getMagUpper();
        // add uncertainty value (deltaM/2 is added because mMax
        // refers to bin center
        mMax = mMax + deltaM / 2 + deltaMmax;
        // round mMax with respect to deltaM
        mMax = Math.round(mMax / deltaM) * deltaM;
        // move back to bin center
        mMax = mMax - deltaM / 2;
        // System.out.println("New mMax: "+mMax);

        if (mMax - mMin >= deltaM) {

            // calculate number of magnitude values
            int numVal = (int) Math.round((mMax - mMin) / deltaM + 1);

            // create new GR mfd
            GutenbergRichterMagFreqDist newMfdGr =
                    new GutenbergRichterMagFreqDist(mMin, numVal, deltaM);
            newMfdGr.setAllButTotCumRate(mMin, mMax, totMoRate, bVal);

            // return new mfd
            return newMfdGr;

        } else {
            // stop execution and return null
            logger.info("Uncertaintiy value: "
                    + deltaMmax
                    + " on maximum magnitude for source: "
                    + sourceName
                    + " give maximum magnitude smaller than minimum magnitude!\n"
                    + "Check your input. Execution stopped.");
            // System.out.println("Uncertaintiy value: " + deltaMmax +
            // " on maximum magnitude for source: " + sourceName
            // + " give maximum magnitude smaller than minimum magnitude!");
            // System.out.println("Check your input. Execution stopped.");
            return null;
        }

    }

    private static GutenbergRichterMagFreqDist
            applybGrRelative(GutenbergRichterMagFreqDist mfdGR, double deltaB,
                    String sourceName) {

        // minimum magnitude
        double mMin = mfdGR.getMagLower();
        // maximum magnitude
        double mMax = mfdGR.getMagUpper();
        // b value
        double bVal = mfdGR.get_bValue();
        // total moment rate
        double totMoRate = mfdGR.getTotalMomentRate();
        // deltaM
        double deltaM = mfdGR.getDelta();

        // calculate new b value
        bVal = bVal + deltaB;

        if (bVal >= 0.0) {

            // calculate number of magnitude values
            int numVal = (int) Math.round((mMax - mMin) / deltaM + 1);

            // create new GR mfd
            GutenbergRichterMagFreqDist newMfdGr =
                    new GutenbergRichterMagFreqDist(mMin, numVal, deltaM);
            newMfdGr.setAllButTotCumRate(mMin, mMax, totMoRate, bVal);

            // return new mfd
            return newMfdGr;

        } else {
            String msg =
                    "Uncertaintiy value: " + deltaB
                            + " on b value for source: " + sourceName
                            + " give b value smaller than 0!\n"
                            + "Check your input. Execution stopped!";
            logger.info(msg);
            // System.out.println("Uncertaintiy value: " + deltaB +
            // " on b value for source: " + sourceName
            // + " give b value smaller than 0!");
            // System.out.println("Check your input. Execution stopped!");
            throw new IllegalArgumentException(msg);
        }
    } // applybGrRelative()

    /**
     * Set the GEM1ERF params given the parameters defined in
     * 
     * @param erf
     *            : erf for which parameters have to be set
     * @param calcConfig
     *            : calculator configuration obejct containing parameters for
     *            the ERF
     */
    private void setGEM1ERFParams(GEM1ERF erf, Configuration calcConfig) {
        // set minimum magnitude
        /*
         * xxr: TODO: !!!type safety!!! apache's Configuration interface handles
         * a similar problem this way: Instead of defining one single method
         * like public void setParameter(String key, Object value) {...} there
         * is one method per type defined: setString(), setDouble(), setInt(),
         * ...
         */
        erf.setParameter(GEM1ERF.MIN_MAG_NAME,
                calcConfig.getDouble(ConfigItems.MINIMUM_MAGNITUDE.name()));
        // set time span
        TimeSpan timeSpan = new TimeSpan(TimeSpan.NONE, TimeSpan.YEARS);
        timeSpan.setDuration(calcConfig
                .getDouble(ConfigItems.INVESTIGATION_TIME.name()));
        erf.setTimeSpan(timeSpan);

        // params for area source
        // set inclusion of area sources in the calculation
        erf.setParameter(GEM1ERF.INCLUDE_AREA_SRC_PARAM_NAME,
                calcConfig.getBoolean(ConfigItems.INCLUDE_AREA_SOURCES.name()));
        // set rupture type ("area source rupture model /
        // area_source_rupture_model / AreaSourceRuptureModel)
        erf.setParameter(GEM1ERF.AREA_SRC_RUP_TYPE_NAME,
                calcConfig.getString(ConfigItems.TREAT_AREA_SOURCE_AS.name()));
        // set area discretization
        erf.setParameter(GEM1ERF.AREA_SRC_DISCR_PARAM_NAME, calcConfig
                .getDouble(ConfigItems.AREA_SOURCE_DISCRETIZATION.name()));
        // set mag-scaling relationship
        erf.setParameter(
                GEM1ERF.AREA_SRC_MAG_SCALING_REL_PARAM_NAME,
                calcConfig
                        .getString(ConfigItems.AREA_SOURCE_MAGNITUDE_SCALING_RELATIONSHIP
                                .name()));
        // params for grid source
        // inclusion of grid sources in the calculation
        erf.setParameter(GEM1ERF.INCLUDE_GRIDDED_SEIS_PARAM_NAME,
                calcConfig.getBoolean(ConfigItems.INCLUDE_GRID_SOURCES.name()));
        // rupture model
        erf.setParameter(GEM1ERF.GRIDDED_SEIS_RUP_TYPE_NAME,
                calcConfig.getString(ConfigItems.TREAT_GRID_SOURCE_AS.name()));
        // mag-scaling relationship
        erf.setParameter(
                GEM1ERF.GRIDDED_SEIS_MAG_SCALING_REL_PARAM_NAME,
                calcConfig
                        .getString(ConfigItems.AREA_SOURCE_MAGNITUDE_SCALING_RELATIONSHIP
                                .name()));

        // params for fault source
        // inclusion of fault sources in the calculation
        erf.setParameter(GEM1ERF.INCLUDE_FAULT_SOURCES_PARAM_NAME,
                calcConfig.getBoolean(ConfigItems.INCLUDE_FAULT_SOURCE.name()));
        // rupture offset
        erf.setParameter(GEM1ERF.FAULT_RUP_OFFSET_PARAM_NAME,
                calcConfig.getDouble(ConfigItems.FAULT_RUPTURE_OFFSET.name()));
        // surface discretization
        erf.setParameter(GEM1ERF.FAULT_DISCR_PARAM_NAME, calcConfig
                .getDouble(ConfigItems.FAULT_SURFACE_DISCRETIZATION.name()));
        // mag-scaling relationship
        erf.setParameter(GEM1ERF.FAULT_MAG_SCALING_REL_PARAM_NAME, calcConfig
                .getString(ConfigItems.FAULT_MAGNITUDE_SCALING_RELATIONSHIP
                        .name()));

        // mag-scaling sigma
        erf.setParameter(GEM1ERF.FAULT_SCALING_SIGMA_PARAM_NAME, calcConfig
                .getDouble(ConfigItems.FAULT_MAGNITUDE_SCALING_SIGMA.name()));
        // rupture aspect ratio
        erf.setParameter(GEM1ERF.FAULT_RUP_ASPECT_RATIO_PARAM_NAME,
                calcConfig.getDouble(ConfigItems.RUPTURE_ASPECT_RATIO.name()));
        // rupture floating type
        erf.setParameter(GEM1ERF.FAULT_FLOATER_TYPE_PARAM_NAME,
                calcConfig.getString(ConfigItems.RUPTURE_FLOATING_TYPE.name()));

        // params for subduction fault
        // inclusion of fault sources in the calculation
        erf.setParameter(GEM1ERF.INCLUDE_SUBDUCTION_SOURCES_PARAM_NAME,
                calcConfig
                        .getBoolean(ConfigItems.INCLUDE_SUBDUCTION_FAULT_SOURCE
                                .name()));
        // rupture offset
        erf.setParameter(GEM1ERF.SUB_RUP_OFFSET_PARAM_NAME, calcConfig
                .getDouble(ConfigItems.SUBDUCTION_FAULT_RUPTURE_OFFSET.name()));
        // surface discretization
        erf.setParameter(GEM1ERF.SUB_DISCR_PARAM_NAME, calcConfig
                .getDouble(ConfigItems.SUBDUCTION_FAULT_SURFACE_DISCRETIZATION
                        .name()));
        // mag-scaling relationship
        erf.setParameter(
                GEM1ERF.SUB_MAG_SCALING_REL_PARAM_NAME,
                calcConfig
                        .getString(ConfigItems.SUBDUCTION_FAULT_MAGNITUDE_SCALING_RELATIONSHIP
                                .name()));
        // mag-scaling sigma
        erf.setParameter(GEM1ERF.SUB_SCALING_SIGMA_PARAM_NAME, calcConfig
                .getDouble(ConfigItems.SUBDUCTION_FAULT_MAGNITUDE_SCALING_SIGMA
                        .name()));
        // rupture aspect ratio
        erf.setParameter(GEM1ERF.SUB_RUP_ASPECT_RATIO_PARAM_NAME, calcConfig
                .getDouble(ConfigItems.SUBDUCTION_RUPTURE_ASPECT_RATIO.name()));
        // rupture floating type
        erf.setParameter(GEM1ERF.SUB_FLOATER_TYPE_PARAM_NAME, calcConfig
                .getString(ConfigItems.SUBDUCTION_RUPTURE_FLOATING_TYPE.name()));

        // update
        erf.updateForecast();
    } // setGEM1ERFParams()

    public static
            HashMap<TectonicRegionType, ScalarIntensityMeasureRelationshipAPI>
            sampleGemLogicTreeGMPE(
                    HashMap<TectonicRegionType, LogicTree<ScalarIntensityMeasureRelationshipAPI>> listLtGMPE,
                    long seed) {
        // TODO(JMC): Do I do anything with the N?

        Random rn = null;
        if (seed != 0) {
            rn = new Random(seed);
        } else {
            rn = new Random();
        }

        HashMap<TectonicRegionType, ScalarIntensityMeasureRelationshipAPI> hm =
                new HashMap<TectonicRegionType, ScalarIntensityMeasureRelationshipAPI>();

        // loop over tectonic regions
        Iterator<TectonicRegionType> iter = listLtGMPE.keySet().iterator();
        while (iter.hasNext()) {

            // get tectonic region type
            TectonicRegionType trt = iter.next();

            // get corresponding logic tree
            LogicTree<ScalarIntensityMeasureRelationshipAPI> ltGMPE =
                    listLtGMPE.get(trt);

            // sample the first branching level
            int branch = ltGMPE.sampleBranchingLevel(0, rn);

            // select the corresponding gmpe from the end-branch mapping
            ScalarIntensityMeasureRelationshipAPI gmpe =
                    ltGMPE.getEBMap().get(Integer.toString(branch));

            hm.put(trt, gmpe);
        }

        return hm;

    }

    public ErfLogicTreeData createErfLogicTreeData() throws IOException {
        // load ERF logic tree data
        if (hasPath == true) {
            System.out.println(getRelativePath(ConfigItems.ERF_LOGIC_TREE_FILE
                    .name()));
            ErfLogicTreeData erfLogicTree =
                    new ErfLogicTreeData(
                            getRelativePath(ConfigItems.ERF_LOGIC_TREE_FILE
                                    .name()));
            return erfLogicTree;
        } else {
            return new ErfLogicTreeData(kvs,
                    config.getString(ConfigItems.ERF_LOGIC_TREE_FILE.name()));
        }
    } // createErfLogicTreeData()

    private GmpeLogicTreeData createGmpeLogicTreeData(
            Configuration configuration) throws IOException {
        // load GMPE logic tree data
        String component =
                configuration.getString(ConfigItems.COMPONENT.name());
        String intensityMeasureType =
                configuration.getString(ConfigItems.INTENSITY_MEASURE_TYPE
                        .name());
        Double period = configuration.getDouble(ConfigItems.PERIOD.name());
        Double damping = configuration.getDouble(ConfigItems.DAMPING.name());
        String gmpeTruncationType =
                configuration
                        .getString(ConfigItems.GMPE_TRUNCATION_TYPE.name());
        Double truncationLevel =
                configuration.getDouble(ConfigItems.TRUNCATION_LEVEL.name());
        String standardDeviationType =
                configuration.getString(ConfigItems.STANDARD_DEVIATION_TYPE
                        .name());
        Double referenceVs30Value =
                configuration
                        .getDouble(ConfigItems.REFERENCE_VS30_VALUE.name());
        // instantiate eventually
        GmpeLogicTreeData gmpeLogicTree = null;
        if (hasPath == true) {
            String relativePath =
                    getRelativePath(ConfigItems.GMPE_LOGIC_TREE_FILE.name());
            gmpeLogicTree =
                    new GmpeLogicTreeData(relativePath, component,
                            intensityMeasureType, period, damping,
                            gmpeTruncationType, truncationLevel,
                            standardDeviationType, referenceVs30Value);
        } else {
            gmpeLogicTree =
                    new GmpeLogicTreeData(kvs,
                            ConfigItems.GMPE_LOGIC_TREE_FILE.name(), component,
                            intensityMeasureType, period, damping,
                            gmpeTruncationType, truncationLevel,
                            standardDeviationType, referenceVs30Value);
        }
        // GmpeLogicTreeData gmpeLogicTree =
        // new GmpeLogicTreeData(
        // getRelativePath(ConfigItems.GMPE_LOGIC_TREE_FILE.name()),
        // config.getString(ConfigItems.COMPONENT.name()), config
        // .getString(ConfigItems.INTENSITY_MEASURE_TYPE
        // .name()), config
        // .getDouble(ConfigItems.PERIOD.name()), config
        // .getDouble(ConfigItems.DAMPING.name()), config
        // .getString(ConfigItems.GMPE_TRUNCATION_TYPE
        // .name()),
        // config.getDouble(ConfigItems.TRUNCATION_LEVEL.name()),
        // config.getString(ConfigItems.STANDARD_DEVIATION_TYPE
        // .name()), config
        // .getDouble(ConfigItems.REFERENCE_VS30_VALUE
        // .name()));

        return gmpeLogicTree;
    } // createGmpeLogicTreeData()

    // for testing
    public static void main(String[] args) throws IOException,
            SecurityException, IllegalArgumentException,
            ClassNotFoundException, InstantiationException,
            IllegalAccessException, NoSuchMethodException,
            InvocationTargetException, ConfigurationException {
        // Uncomment to test the configuration of the logging appenders:
        // String msg =
        // "User directory to put the file CalculatorConfig.properties -> "
        // + System.getProperty("user.dir");
        // URL url =
        // Thread.currentThread().getContextClassLoader().getResource(".");
        // String workingDirectory = "working directory is : " + url.toString();
        // logger.trace(msg);
        // logger.trace(url);
        // logger.debug(msg);
        // logger.debug(url);
        // logger.info(msg);
        // logger.info(url);
        // logger.warn(msg);
        // logger.warn(url);
        // logger.error(msg);
        // logger.error(url);
        // logger.fatal(msg);
        // logger.fatal(url);

        CommandLineCalculator clc =
                new CommandLineCalculator("CalculatorConfig.properties");
        clc.doCalculation();
        // clc.doCalculationThroughMonteCarloApproach();
        // clc.saveMeanGroundMotionMapToGMTAsciiFile();
        System.exit(0);
    } // main()

} // class CommandLineCalculatorWithProperties<|MERGE_RESOLUTION|>--- conflicted
+++ resolved
@@ -319,157 +319,7 @@
         return result;
     } // doCalculationProbabilisticEventBased()
 
-<<<<<<< HEAD
     private void doCalculationThroughMonteCarloApproach() throws IOException {
-=======
-    /**
-     * From a ground motion field this method serializes only the data that is
-     * needed to a json string.<br>
-     * The suggested format for a jsonized GMF is<br>
-     * {'gmf_id' : { 'eqkrupture_id' : { 'site_id' : {'lat' : lat_val, 'lon' :
-     * lon_val, 'mag' : double_val}}, { 'site_id' : { ...}} , {...} }}
-     * 
-     * From identifiers.py, these are what the expected keys look like (this
-     * makes no expectation of the values), the keys are after the colon.
-     * 
-     * sites: job_id!block_id!!sites gmf: job_id!block_id!!gmf gmf:
-     * job_id!block_id!site!gmf
-     * 
-     * @return
-     */
-    public static String gmfToJson(String gmfId, String[] eqkRuptureIds,
-            String[] siteIds,
-            Map<EqkRupture, Map<Site, Double>> groundMotionFields) {
-        StringBuilder result = new StringBuilder();
-        Gson gson = new Gson();
-        result.append("{");
-        result.append(gson.toJson(gmfId));
-        result.append(":{");
-        // TODO:
-        // The EqkRupture memcache keys must be known here.
-        // For now behave, as if the map object is ordered.
-        // 
-        Set<EqkRupture> groundMotionFieldsKeys = groundMotionFields.keySet();
-        int indexEqkRupture = 0;
-        for (EqkRupture eqkRupture : groundMotionFieldsKeys) {
-            result.append(gson.toJson(eqkRuptureIds[indexEqkRupture]));
-            // start the eqk json object
-            result.append(":{");
-            Map<Site, Double> groundMotionField =
-                    groundMotionFields.get(eqkRupture);
-            // TODO:
-            // The sites' memcache keys must be known here.
-            // For now behave, as if the map object is ordered.
-            Set<Site> groundMotionFieldKeys = groundMotionField.keySet();
-            int indexSite = 0;
-            for (Site s : groundMotionFieldKeys) {
-                if (indexSite > 0) {
-                    // start the json site object
-                    result.append("{");
-                }
-                result.append(gson.toJson(siteIds[indexSite]));
-                // start the json site's value object
-                result.append(":{");
-                result.append(gson.toJson("lat") + ":"
-                        + gson.toJson(s.getLocation().getLatitude()));
-                result.append(",");
-                result.append(gson.toJson("lon") + ":"
-                        + gson.toJson(s.getLocation().getLongitude()));
-                result.append(",");
-                result.append(gson.toJson("mag") + ":"
-                        + gson.toJson(groundMotionField.get(s)));
-                // close the the json site's value object and the site json
-                // object
-                result.append("}}");
-                if (indexSite < siteIds.length - 1) {
-                    result.append(",");
-                }
-                ++indexSite;
-            } // for
-            // close the eqk json object
-            result.append("}");
-            ++indexEqkRupture;
-        } // for
-        result.append("}");
-        return result.toString();
-    }
-
-    /**
-     * Saves a ground motion map to a Cache object.<br>
-     * <br>
-     * 1) Converts the <code>groundMotionFields</code> into json format.<br>
-     * E.g.<br>
-     * {"gmf_id":<br>
-     * {"eqkRupture_id_0":<br>
-     * {"site_id_0":{"lat":35.0,"lon":37.6,"mag":-4.7}},
-     * {"site_id_1":{"lat":37.5,"lon":35.6,"mag":-2.8}},...
-     * 
-     * 2) Saves the json string to memCache.
-     * 
-     * @param memCacheKey
-     * @param gmfId
-     *            The "json key" for the GMF (ground motion field)
-     * @param eqkRuptureIds
-     *            The "json key" for the the ruptures contained in
-     *            groundMotionFields
-     * @param siteIds
-     *            The "json key" for all the sites contained in
-     *            groundMotionFields
-     * @param groundMotionFields
-     *            The GMF to be saved to memcache
-     * @param cache
-     *            The memcache
-     */
-    public static void gmfToMemcache(String memCacheKey, String gmfId,
-            String[] eqkRuptureIds, String[] siteIds,
-            Map<EqkRupture, Map<Site, Double>> groundMotionFields, Cache cache) {
-        String json =
-                gmfToJson(gmfId, eqkRuptureIds, siteIds, groundMotionFields);
-        cache.set(memCacheKey, json);
-    }
-
-    /**
-     * Saves a ground motion map to a Cache object.
-     * 
-     * The approach of this method will probably never be used:<br>
-     * Every GMF (double-)value is stored to the cache with its own key. (The
-     * key consists of a continuous number given to each rupture and the site's
-     * coordinates.)
-     * 
-     * @param cache
-     *            the cache to store the ground motion map
-     * @return a List<String> object containing all keys used as key in the
-     *         cache's hash map
-     * @deprecated use { @see storeToMemcache()} instead.
-     */
-    @Deprecated
-    public static List<String> gmfValuesToMemcache(
-            Map<EqkRupture, Map<Site, Double>> groundMotionFields, Cache cache) {
-        ArrayList<String> allKeys = new ArrayList<String>();
-        StringBuilder key = null;
-        Set<EqkRupture> groundMotionFieldsKeys = groundMotionFields.keySet();
-        int indexEqkRupture = 0;
-        for (EqkRupture eqkRupture : groundMotionFieldsKeys) {
-            ++indexEqkRupture;
-            Map<Site, Double> groundMotionField =
-                    groundMotionFields.get(eqkRupture);
-            Set<Site> groundMotionFieldKeys = groundMotionField.keySet();
-            for (Site s : groundMotionFieldKeys) {
-                key = new StringBuilder();
-                key.append(indexEqkRupture);
-                key.append('_');
-                key.append(s.getLocation().getLatitude());
-                key.append('_');
-                key.append(s.getLocation().getLongitude());
-                cache.set(key.toString(), groundMotionField.get(s));
-                allKeys.add(key.toString());
-            }
-        }
-        return allKeys;
-    }
-
-    private void doCalculationThroughMonteCarloApproach() {
->>>>>>> d3ba6c92
         logger.info("Performing calculation through Monte Carlo Approach.\n");
         // System.out.println("Performing calculation through Monte Carlo Approach.\n");
         // load ERF logic tree data
