--- conflicted
+++ resolved
@@ -219,8 +219,7 @@
         func.save()
 
         self._close_to([1.0, 0.0],
-<<<<<<< HEAD
-            compute_dm([func], 0.05))
+            compute_gmv_fractions([func], 0.05))
 
     def test_dda_iml_below_range_damage_limit_defined(self):
         # corner case where we have a ground motion value
@@ -247,7 +246,7 @@
         func.save()
 
         self._close_to([1.0, 0.0],
-            compute_dm([func], 0.02))
+            compute_gmv_fractions([func], 0.02))
 
     def test_gmv_between_no_damage_limit_and_first_iml(self):
         # corner case where we have a ground motion value
@@ -264,10 +263,7 @@
             taxonomy="RC").order_by("lsi")
 
         self._close_to([0.975, 0.025, 0.],
-            compute_dm(funcs, 0.075))
-=======
-                compute_gmv_fractions([func], 0.05))
->>>>>>> e0184e08
+            compute_gmv_fractions(funcs, 0.075))
 
     def test_post_execute_serialization(self):
         # when --output-type=xml is specified, we serialize results
